--- conflicted
+++ resolved
@@ -432,8 +432,6 @@
 				 struct ieee80211_channel *chan,
 				 enum cfg80211_chan_mode chanmode,
 				 u8 radar_detect);
-<<<<<<< HEAD
-=======
 
 /**
  * cfg80211_chandef_dfs_required - checks if radar detection is required
@@ -450,7 +448,6 @@
 
 void cfg80211_dfs_channels_update_work(struct work_struct *work);
 
->>>>>>> 9e97d14b
 
 static inline int
 cfg80211_can_change_interface(struct cfg80211_registered_device *rdev,
@@ -476,8 +473,6 @@
 {
 	return cfg80211_can_use_iftype_chan(rdev, wdev, wdev->iftype,
 					    chan, chanmode, 0);
-<<<<<<< HEAD
-=======
 }
 
 static inline unsigned int elapsed_jiffies_msecs(unsigned long start)
@@ -488,7 +483,6 @@
 		return jiffies_to_msecs(end - start);
 
 	return jiffies_to_msecs(end + (MAX_JIFFY_OFFSET - start) + 1);
->>>>>>> 9e97d14b
 }
 
 void

/*
 *  Copyright (C) 2001  MandrakeSoft S.A.
 *  Copyright 2010 Red Hat, Inc. and/or its affiliates.
 *
 *    MandrakeSoft S.A.
 *    43, rue d'Aboukir
 *    75002 Paris - France
 *    http://www.linux-mandrake.com/
 *    http://www.mandrakesoft.com/
 *
 *  This library is free software; you can redistribute it and/or
 *  modify it under the terms of the GNU Lesser General Public
 *  License as published by the Free Software Foundation; either
 *  version 2 of the License, or (at your option) any later version.
 *
 *  This library is distributed in the hope that it will be useful,
 *  but WITHOUT ANY WARRANTY; without even the implied warranty of
 *  MERCHANTABILITY or FITNESS FOR A PARTICULAR PURPOSE.  See the GNU
 *  Lesser General Public License for more details.
 *
 *  You should have received a copy of the GNU Lesser General Public
 *  License along with this library; if not, write to the Free Software
 *  Foundation, Inc., 59 Temple Place, Suite 330, Boston, MA  02111-1307 USA
 *
 *  Yunhong Jiang <yunhong.jiang@intel.com>
 *  Yaozu (Eddie) Dong <eddie.dong@intel.com>
 *  Based on Xen 3.1 code.
 */

#include <linux/kvm_host.h>
#include <linux/kvm.h>
#include <linux/mm.h>
#include <linux/highmem.h>
#include <linux/smp.h>
#include <linux/hrtimer.h>
#include <linux/io.h>
#include <linux/slab.h>
#include <linux/export.h>
#include <linux/nospec.h>
#include <asm/processor.h>
#include <asm/page.h>
#include <asm/current.h>
#include <trace/events/kvm.h>

#include "ioapic.h"
#include "lapic.h"
#include "irq.h"

static int ioapic_service(struct kvm_ioapic *vioapic, int irq,
		bool line_status);

static void kvm_ioapic_update_eoi_one(struct kvm_vcpu *vcpu,
				      struct kvm_ioapic *ioapic,
				      int trigger_mode,
				      int pin);

static unsigned long ioapic_read_indirect(struct kvm_ioapic *ioapic,
					  unsigned long addr,
					  unsigned long length)
{
	unsigned long result = 0;

	switch (ioapic->ioregsel) {
	case IOAPIC_REG_VERSION:
		result = ((((IOAPIC_NUM_PINS - 1) & 0xff) << 16)
			  | (IOAPIC_VERSION_ID & 0xff));
		break;

	case IOAPIC_REG_APIC_ID:
	case IOAPIC_REG_ARB_ID:
		result = ((ioapic->id & 0xf) << 24);
		break;

	default:
		{
			u32 redir_index = (ioapic->ioregsel - 0x10) >> 1;
			u64 redir_content = ~0ULL;

			if (redir_index < IOAPIC_NUM_PINS) {
				u32 index = array_index_nospec(
					redir_index, IOAPIC_NUM_PINS);

				redir_content = ioapic->redirtbl[index].bits;
			}

			result = (ioapic->ioregsel & 0x1) ?
			    (redir_content >> 32) & 0xffffffff :
			    redir_content & 0xffffffff;
			break;
		}
	}

	return result;
}

static void rtc_irq_eoi_tracking_reset(struct kvm_ioapic *ioapic)
{
	ioapic->rtc_status.pending_eoi = 0;
	bitmap_zero(ioapic->rtc_status.dest_map.map, KVM_MAX_VCPU_ID);
}

static void kvm_rtc_eoi_tracking_restore_all(struct kvm_ioapic *ioapic);

static void rtc_status_pending_eoi_check_valid(struct kvm_ioapic *ioapic)
{
	if (WARN_ON(ioapic->rtc_status.pending_eoi < 0))
		kvm_rtc_eoi_tracking_restore_all(ioapic);
}

static void __rtc_irq_eoi_tracking_restore_one(struct kvm_vcpu *vcpu)
{
	bool new_val, old_val;
	struct kvm_ioapic *ioapic = vcpu->kvm->arch.vioapic;
	struct dest_map *dest_map = &ioapic->rtc_status.dest_map;
	union kvm_ioapic_redirect_entry *e;

	e = &ioapic->redirtbl[RTC_GSI];
	if (!kvm_apic_match_dest(vcpu, NULL, APIC_DEST_NOSHORT,
				 e->fields.dest_id,
				 kvm_lapic_irq_dest_mode(!!e->fields.dest_mode)))
		return;

	new_val = kvm_apic_pending_eoi(vcpu, e->fields.vector);
	old_val = test_bit(vcpu->vcpu_id, dest_map->map);

	if (new_val == old_val)
		return;

	if (new_val) {
		__set_bit(vcpu->vcpu_id, dest_map->map);
		dest_map->vectors[vcpu->vcpu_id] = e->fields.vector;
		ioapic->rtc_status.pending_eoi++;
	} else {
		__clear_bit(vcpu->vcpu_id, dest_map->map);
		ioapic->rtc_status.pending_eoi--;
		rtc_status_pending_eoi_check_valid(ioapic);
	}
}

void kvm_rtc_eoi_tracking_restore_one(struct kvm_vcpu *vcpu)
{
	struct kvm_ioapic *ioapic = vcpu->kvm->arch.vioapic;

	spin_lock(&ioapic->lock);
	__rtc_irq_eoi_tracking_restore_one(vcpu);
	spin_unlock(&ioapic->lock);
}

static void kvm_rtc_eoi_tracking_restore_all(struct kvm_ioapic *ioapic)
{
	struct kvm_vcpu *vcpu;
	int i;

	if (RTC_GSI >= IOAPIC_NUM_PINS)
		return;

	rtc_irq_eoi_tracking_reset(ioapic);
	kvm_for_each_vcpu(i, vcpu, ioapic->kvm)
	    __rtc_irq_eoi_tracking_restore_one(vcpu);
}

static void rtc_irq_eoi(struct kvm_ioapic *ioapic, struct kvm_vcpu *vcpu,
			int vector)
{
	struct dest_map *dest_map = &ioapic->rtc_status.dest_map;

	/* RTC special handling */
	if (test_bit(vcpu->vcpu_id, dest_map->map) &&
	    (vector == dest_map->vectors[vcpu->vcpu_id]) &&
	    (test_and_clear_bit(vcpu->vcpu_id,
				ioapic->rtc_status.dest_map.map))) {
		--ioapic->rtc_status.pending_eoi;
		rtc_status_pending_eoi_check_valid(ioapic);
	}
}

static bool rtc_irq_check_coalesced(struct kvm_ioapic *ioapic)
{
	if (ioapic->rtc_status.pending_eoi > 0)
		return true; /* coalesced */

	return false;
}

static void ioapic_lazy_update_eoi(struct kvm_ioapic *ioapic, int irq)
{
	int i;
	struct kvm_vcpu *vcpu;
	union kvm_ioapic_redirect_entry *entry = &ioapic->redirtbl[irq];

	kvm_for_each_vcpu(i, vcpu, ioapic->kvm) {
		if (!kvm_apic_match_dest(vcpu, NULL, APIC_DEST_NOSHORT,
					 entry->fields.dest_id,
					 entry->fields.dest_mode) ||
		    kvm_apic_pending_eoi(vcpu, entry->fields.vector))
			continue;

		/*
		 * If no longer has pending EOI in LAPICs, update
		 * EOI for this vetor.
		 */
		rtc_irq_eoi(ioapic, vcpu, entry->fields.vector);
		kvm_ioapic_update_eoi_one(vcpu, ioapic,
					  entry->fields.trig_mode,
					  irq);
		break;
	}
}

static int ioapic_set_irq(struct kvm_ioapic *ioapic, unsigned int irq,
		int irq_level, bool line_status)
{
	union kvm_ioapic_redirect_entry entry;
	u32 mask = 1 << irq;
	u32 old_irr;
	int edge, ret;

	entry = ioapic->redirtbl[irq];
	edge = (entry.fields.trig_mode == IOAPIC_EDGE_TRIG);

	if (!irq_level) {
		ioapic->irr &= ~mask;
		ret = 1;
		goto out;
	}

	/*
<<<<<<< HEAD
	 * AMD SVM AVIC accelerate EOI write and do not trap,
	 * in-kernel IOAPIC will not be able to receive the EOI.
	 * In this case, we do lazy update of the pending EOI when
	 * trying to set IOAPIC irq.
	 */
	if (kvm_apicv_activated(ioapic->kvm))
=======
	 * AMD SVM AVIC accelerate EOI write iff the interrupt is edge
	 * triggered, in which case the in-kernel IOAPIC will not be able
	 * to receive the EOI.  In this case, we do a lazy update of the
	 * pending EOI when trying to set IOAPIC irq.
	 */
	if (edge && kvm_apicv_activated(ioapic->kvm))
>>>>>>> 04d5ce62
		ioapic_lazy_update_eoi(ioapic, irq);

	/*
	 * Return 0 for coalesced interrupts; for edge-triggered interrupts,
	 * this only happens if a previous edge has not been delivered due
	 * to masking.  For level interrupts, the remote_irr field tells
	 * us if the interrupt is waiting for an EOI.
	 *
	 * RTC is special: it is edge-triggered, but userspace likes to know
	 * if it has been already ack-ed via EOI because coalesced RTC
	 * interrupts lead to time drift in Windows guests.  So we track
	 * EOI manually for the RTC interrupt.
	 */
	if (irq == RTC_GSI && line_status &&
		rtc_irq_check_coalesced(ioapic)) {
		ret = 0;
		goto out;
	}

	old_irr = ioapic->irr;
	ioapic->irr |= mask;
	if (edge) {
		ioapic->irr_delivered &= ~mask;
		if (old_irr == ioapic->irr) {
			ret = 0;
			goto out;
		}
	}

	ret = ioapic_service(ioapic, irq, line_status);

out:
	trace_kvm_ioapic_set_irq(entry.bits, irq, ret == 0);
	return ret;
}

static void kvm_ioapic_inject_all(struct kvm_ioapic *ioapic, unsigned long irr)
{
	u32 idx;

	rtc_irq_eoi_tracking_reset(ioapic);
	for_each_set_bit(idx, &irr, IOAPIC_NUM_PINS)
		ioapic_set_irq(ioapic, idx, 1, true);

	kvm_rtc_eoi_tracking_restore_all(ioapic);
}


void kvm_ioapic_scan_entry(struct kvm_vcpu *vcpu, ulong *ioapic_handled_vectors)
{
	struct kvm_ioapic *ioapic = vcpu->kvm->arch.vioapic;
	struct dest_map *dest_map = &ioapic->rtc_status.dest_map;
	union kvm_ioapic_redirect_entry *e;
	int index;

	spin_lock(&ioapic->lock);

	/* Make sure we see any missing RTC EOI */
	if (test_bit(vcpu->vcpu_id, dest_map->map))
		__set_bit(dest_map->vectors[vcpu->vcpu_id],
			  ioapic_handled_vectors);

	for (index = 0; index < IOAPIC_NUM_PINS; index++) {
		e = &ioapic->redirtbl[index];
		if (e->fields.trig_mode == IOAPIC_LEVEL_TRIG ||
		    kvm_irq_has_notifier(ioapic->kvm, KVM_IRQCHIP_IOAPIC, index) ||
		    index == RTC_GSI) {
			u16 dm = kvm_lapic_irq_dest_mode(!!e->fields.dest_mode);

			if (kvm_apic_match_dest(vcpu, NULL, APIC_DEST_NOSHORT,
						e->fields.dest_id, dm) ||
			    kvm_apic_pending_eoi(vcpu, e->fields.vector))
				__set_bit(e->fields.vector,
					  ioapic_handled_vectors);
		}
	}
	spin_unlock(&ioapic->lock);
}

void kvm_arch_post_irq_ack_notifier_list_update(struct kvm *kvm)
{
	if (!ioapic_in_kernel(kvm))
		return;
	kvm_make_scan_ioapic_request(kvm);
}

static void ioapic_write_indirect(struct kvm_ioapic *ioapic, u32 val)
{
	unsigned index;
	bool mask_before, mask_after;
	union kvm_ioapic_redirect_entry *e;
	unsigned long vcpu_bitmap;
	int old_remote_irr, old_delivery_status, old_dest_id, old_dest_mode;

	switch (ioapic->ioregsel) {
	case IOAPIC_REG_VERSION:
		/* Writes are ignored. */
		break;

	case IOAPIC_REG_APIC_ID:
		ioapic->id = (val >> 24) & 0xf;
		break;

	case IOAPIC_REG_ARB_ID:
		break;

	default:
		index = (ioapic->ioregsel - 0x10) >> 1;

		if (index >= IOAPIC_NUM_PINS)
			return;
		index = array_index_nospec(index, IOAPIC_NUM_PINS);
		e = &ioapic->redirtbl[index];
		mask_before = e->fields.mask;
		/* Preserve read-only fields */
		old_remote_irr = e->fields.remote_irr;
		old_delivery_status = e->fields.delivery_status;
		old_dest_id = e->fields.dest_id;
		old_dest_mode = e->fields.dest_mode;
		if (ioapic->ioregsel & 1) {
			e->bits &= 0xffffffff;
			e->bits |= (u64) val << 32;
		} else {
			e->bits &= ~0xffffffffULL;
			e->bits |= (u32) val;
		}
		e->fields.remote_irr = old_remote_irr;
		e->fields.delivery_status = old_delivery_status;

		/*
		 * Some OSes (Linux, Xen) assume that Remote IRR bit will
		 * be cleared by IOAPIC hardware when the entry is configured
		 * as edge-triggered. This behavior is used to simulate an
		 * explicit EOI on IOAPICs that don't have the EOI register.
		 */
		if (e->fields.trig_mode == IOAPIC_EDGE_TRIG)
			e->fields.remote_irr = 0;

		mask_after = e->fields.mask;
		if (mask_before != mask_after)
			kvm_fire_mask_notifiers(ioapic->kvm, KVM_IRQCHIP_IOAPIC, index, mask_after);
		if (e->fields.trig_mode == IOAPIC_LEVEL_TRIG
		    && ioapic->irr & (1 << index))
			ioapic_service(ioapic, index, false);
		if (e->fields.delivery_mode == APIC_DM_FIXED) {
			struct kvm_lapic_irq irq;

			irq.vector = e->fields.vector;
			irq.delivery_mode = e->fields.delivery_mode << 8;
			irq.dest_mode =
			    kvm_lapic_irq_dest_mode(!!e->fields.dest_mode);
			irq.level = false;
			irq.trig_mode = e->fields.trig_mode;
			irq.shorthand = APIC_DEST_NOSHORT;
			irq.dest_id = e->fields.dest_id;
			irq.msi_redir_hint = false;
			bitmap_zero(&vcpu_bitmap, 16);
			kvm_bitmap_or_dest_vcpus(ioapic->kvm, &irq,
						 &vcpu_bitmap);
			if (old_dest_mode != e->fields.dest_mode ||
			    old_dest_id != e->fields.dest_id) {
				/*
				 * Update vcpu_bitmap with vcpus specified in
				 * the previous request as well. This is done to
				 * keep ioapic_handled_vectors synchronized.
				 */
				irq.dest_id = old_dest_id;
				irq.dest_mode =
				    kvm_lapic_irq_dest_mode(
					!!e->fields.dest_mode);
				kvm_bitmap_or_dest_vcpus(ioapic->kvm, &irq,
							 &vcpu_bitmap);
			}
			kvm_make_scan_ioapic_request_mask(ioapic->kvm,
							  &vcpu_bitmap);
		} else {
			kvm_make_scan_ioapic_request(ioapic->kvm);
		}
		break;
	}
}

static int ioapic_service(struct kvm_ioapic *ioapic, int irq, bool line_status)
{
	union kvm_ioapic_redirect_entry *entry = &ioapic->redirtbl[irq];
	struct kvm_lapic_irq irqe;
	int ret;

	if (entry->fields.mask ||
	    (entry->fields.trig_mode == IOAPIC_LEVEL_TRIG &&
	    entry->fields.remote_irr))
		return -1;

	irqe.dest_id = entry->fields.dest_id;
	irqe.vector = entry->fields.vector;
	irqe.dest_mode = kvm_lapic_irq_dest_mode(!!entry->fields.dest_mode);
	irqe.trig_mode = entry->fields.trig_mode;
	irqe.delivery_mode = entry->fields.delivery_mode << 8;
	irqe.level = 1;
	irqe.shorthand = APIC_DEST_NOSHORT;
	irqe.msi_redir_hint = false;

	if (irqe.trig_mode == IOAPIC_EDGE_TRIG)
		ioapic->irr_delivered |= 1 << irq;

	if (irq == RTC_GSI && line_status) {
		/*
		 * pending_eoi cannot ever become negative (see
		 * rtc_status_pending_eoi_check_valid) and the caller
		 * ensures that it is only called if it is >= zero, namely
		 * if rtc_irq_check_coalesced returns false).
		 */
		BUG_ON(ioapic->rtc_status.pending_eoi != 0);
		ret = kvm_irq_delivery_to_apic(ioapic->kvm, NULL, &irqe,
					       &ioapic->rtc_status.dest_map);
		ioapic->rtc_status.pending_eoi = (ret < 0 ? 0 : ret);
	} else
		ret = kvm_irq_delivery_to_apic(ioapic->kvm, NULL, &irqe, NULL);

	if (ret && irqe.trig_mode == IOAPIC_LEVEL_TRIG)
		entry->fields.remote_irr = 1;

	return ret;
}

int kvm_ioapic_set_irq(struct kvm_ioapic *ioapic, int irq, int irq_source_id,
		       int level, bool line_status)
{
	int ret, irq_level;

	BUG_ON(irq < 0 || irq >= IOAPIC_NUM_PINS);

	spin_lock(&ioapic->lock);
	irq_level = __kvm_irq_line_state(&ioapic->irq_states[irq],
					 irq_source_id, level);
	ret = ioapic_set_irq(ioapic, irq, irq_level, line_status);

	spin_unlock(&ioapic->lock);

	return ret;
}

void kvm_ioapic_clear_all(struct kvm_ioapic *ioapic, int irq_source_id)
{
	int i;

	spin_lock(&ioapic->lock);
	for (i = 0; i < KVM_IOAPIC_NUM_PINS; i++)
		__clear_bit(irq_source_id, &ioapic->irq_states[i]);
	spin_unlock(&ioapic->lock);
}

static void kvm_ioapic_eoi_inject_work(struct work_struct *work)
{
	int i;
	struct kvm_ioapic *ioapic = container_of(work, struct kvm_ioapic,
						 eoi_inject.work);
	spin_lock(&ioapic->lock);
	for (i = 0; i < IOAPIC_NUM_PINS; i++) {
		union kvm_ioapic_redirect_entry *ent = &ioapic->redirtbl[i];

		if (ent->fields.trig_mode != IOAPIC_LEVEL_TRIG)
			continue;

		if (ioapic->irr & (1 << i) && !ent->fields.remote_irr)
			ioapic_service(ioapic, i, false);
	}
	spin_unlock(&ioapic->lock);
}

#define IOAPIC_SUCCESSIVE_IRQ_MAX_COUNT 10000
static void kvm_ioapic_update_eoi_one(struct kvm_vcpu *vcpu,
				      struct kvm_ioapic *ioapic,
				      int trigger_mode,
				      int pin)
{
	struct kvm_lapic *apic = vcpu->arch.apic;
	union kvm_ioapic_redirect_entry *ent = &ioapic->redirtbl[pin];

	/*
	 * We are dropping lock while calling ack notifiers because ack
	 * notifier callbacks for assigned devices call into IOAPIC
	 * recursively. Since remote_irr is cleared only after call
	 * to notifiers if the same vector will be delivered while lock
	 * is dropped it will be put into irr and will be delivered
	 * after ack notifier returns.
	 */
	spin_unlock(&ioapic->lock);
	kvm_notify_acked_irq(ioapic->kvm, KVM_IRQCHIP_IOAPIC, pin);
	spin_lock(&ioapic->lock);

	if (trigger_mode != IOAPIC_LEVEL_TRIG ||
	    kvm_lapic_get_reg(apic, APIC_SPIV) & APIC_SPIV_DIRECTED_EOI)
		return;

	ASSERT(ent->fields.trig_mode == IOAPIC_LEVEL_TRIG);
	ent->fields.remote_irr = 0;
	if (!ent->fields.mask && (ioapic->irr & (1 << pin))) {
		++ioapic->irq_eoi[pin];
		if (ioapic->irq_eoi[pin] == IOAPIC_SUCCESSIVE_IRQ_MAX_COUNT) {
			/*
			 * Real hardware does not deliver the interrupt
			 * immediately during eoi broadcast, and this
			 * lets a buggy guest make slow progress
			 * even if it does not correctly handle a
			 * level-triggered interrupt.  Emulate this
			 * behavior if we detect an interrupt storm.
			 */
			schedule_delayed_work(&ioapic->eoi_inject, HZ / 100);
			ioapic->irq_eoi[pin] = 0;
			trace_kvm_ioapic_delayed_eoi_inj(ent->bits);
		} else {
			ioapic_service(ioapic, pin, false);
		}
	} else {
		ioapic->irq_eoi[pin] = 0;
	}
}

void kvm_ioapic_update_eoi(struct kvm_vcpu *vcpu, int vector, int trigger_mode)
{
	int i;
	struct kvm_ioapic *ioapic = vcpu->kvm->arch.vioapic;

	spin_lock(&ioapic->lock);
	rtc_irq_eoi(ioapic, vcpu, vector);
	for (i = 0; i < IOAPIC_NUM_PINS; i++) {
		union kvm_ioapic_redirect_entry *ent = &ioapic->redirtbl[i];

		if (ent->fields.vector != vector)
			continue;
		kvm_ioapic_update_eoi_one(vcpu, ioapic, trigger_mode, i);
	}
	spin_unlock(&ioapic->lock);
}

static inline struct kvm_ioapic *to_ioapic(struct kvm_io_device *dev)
{
	return container_of(dev, struct kvm_ioapic, dev);
}

static inline int ioapic_in_range(struct kvm_ioapic *ioapic, gpa_t addr)
{
	return ((addr >= ioapic->base_address &&
		 (addr < ioapic->base_address + IOAPIC_MEM_LENGTH)));
}

static int ioapic_mmio_read(struct kvm_vcpu *vcpu, struct kvm_io_device *this,
				gpa_t addr, int len, void *val)
{
	struct kvm_ioapic *ioapic = to_ioapic(this);
	u32 result;
	if (!ioapic_in_range(ioapic, addr))
		return -EOPNOTSUPP;

	ASSERT(!(addr & 0xf));	/* check alignment */

	addr &= 0xff;
	spin_lock(&ioapic->lock);
	switch (addr) {
	case IOAPIC_REG_SELECT:
		result = ioapic->ioregsel;
		break;

	case IOAPIC_REG_WINDOW:
		result = ioapic_read_indirect(ioapic, addr, len);
		break;

	default:
		result = 0;
		break;
	}
	spin_unlock(&ioapic->lock);

	switch (len) {
	case 8:
		*(u64 *) val = result;
		break;
	case 1:
	case 2:
	case 4:
		memcpy(val, (char *)&result, len);
		break;
	default:
		printk(KERN_WARNING "ioapic: wrong length %d\n", len);
	}
	return 0;
}

static int ioapic_mmio_write(struct kvm_vcpu *vcpu, struct kvm_io_device *this,
				 gpa_t addr, int len, const void *val)
{
	struct kvm_ioapic *ioapic = to_ioapic(this);
	u32 data;
	if (!ioapic_in_range(ioapic, addr))
		return -EOPNOTSUPP;

	ASSERT(!(addr & 0xf));	/* check alignment */

	switch (len) {
	case 8:
	case 4:
		data = *(u32 *) val;
		break;
	case 2:
		data = *(u16 *) val;
		break;
	case 1:
		data = *(u8  *) val;
		break;
	default:
		printk(KERN_WARNING "ioapic: Unsupported size %d\n", len);
		return 0;
	}

	addr &= 0xff;
	spin_lock(&ioapic->lock);
	switch (addr) {
	case IOAPIC_REG_SELECT:
		ioapic->ioregsel = data & 0xFF; /* 8-bit register */
		break;

	case IOAPIC_REG_WINDOW:
		ioapic_write_indirect(ioapic, data);
		break;

	default:
		break;
	}
	spin_unlock(&ioapic->lock);
	return 0;
}

static void kvm_ioapic_reset(struct kvm_ioapic *ioapic)
{
	int i;

	cancel_delayed_work_sync(&ioapic->eoi_inject);
	for (i = 0; i < IOAPIC_NUM_PINS; i++)
		ioapic->redirtbl[i].fields.mask = 1;
	ioapic->base_address = IOAPIC_DEFAULT_BASE_ADDRESS;
	ioapic->ioregsel = 0;
	ioapic->irr = 0;
	ioapic->irr_delivered = 0;
	ioapic->id = 0;
	memset(ioapic->irq_eoi, 0x00, sizeof(ioapic->irq_eoi));
	rtc_irq_eoi_tracking_reset(ioapic);
}

static const struct kvm_io_device_ops ioapic_mmio_ops = {
	.read     = ioapic_mmio_read,
	.write    = ioapic_mmio_write,
};

int kvm_ioapic_init(struct kvm *kvm)
{
	struct kvm_ioapic *ioapic;
	int ret;

	ioapic = kzalloc(sizeof(struct kvm_ioapic), GFP_KERNEL_ACCOUNT);
	if (!ioapic)
		return -ENOMEM;
	spin_lock_init(&ioapic->lock);
	INIT_DELAYED_WORK(&ioapic->eoi_inject, kvm_ioapic_eoi_inject_work);
	kvm->arch.vioapic = ioapic;
	kvm_ioapic_reset(ioapic);
	kvm_iodevice_init(&ioapic->dev, &ioapic_mmio_ops);
	ioapic->kvm = kvm;
	mutex_lock(&kvm->slots_lock);
	ret = kvm_io_bus_register_dev(kvm, KVM_MMIO_BUS, ioapic->base_address,
				      IOAPIC_MEM_LENGTH, &ioapic->dev);
	mutex_unlock(&kvm->slots_lock);
	if (ret < 0) {
		kvm->arch.vioapic = NULL;
		kfree(ioapic);
	}

	return ret;
}

void kvm_ioapic_destroy(struct kvm *kvm)
{
	struct kvm_ioapic *ioapic = kvm->arch.vioapic;

	if (!ioapic)
		return;

	cancel_delayed_work_sync(&ioapic->eoi_inject);
	mutex_lock(&kvm->slots_lock);
	kvm_io_bus_unregister_dev(kvm, KVM_MMIO_BUS, &ioapic->dev);
	mutex_unlock(&kvm->slots_lock);
	kvm->arch.vioapic = NULL;
	kfree(ioapic);
}

void kvm_get_ioapic(struct kvm *kvm, struct kvm_ioapic_state *state)
{
	struct kvm_ioapic *ioapic = kvm->arch.vioapic;

	spin_lock(&ioapic->lock);
	memcpy(state, ioapic, sizeof(struct kvm_ioapic_state));
	state->irr &= ~ioapic->irr_delivered;
	spin_unlock(&ioapic->lock);
}

void kvm_set_ioapic(struct kvm *kvm, struct kvm_ioapic_state *state)
{
	struct kvm_ioapic *ioapic = kvm->arch.vioapic;

	spin_lock(&ioapic->lock);
	memcpy(ioapic, state, sizeof(struct kvm_ioapic_state));
	ioapic->irr = 0;
	ioapic->irr_delivered = 0;
	kvm_make_scan_ioapic_request(kvm);
	kvm_ioapic_inject_all(ioapic, state->irr);
	spin_unlock(&ioapic->lock);
}<|MERGE_RESOLUTION|>--- conflicted
+++ resolved
@@ -225,21 +225,12 @@
 	}
 
 	/*
-<<<<<<< HEAD
-	 * AMD SVM AVIC accelerate EOI write and do not trap,
-	 * in-kernel IOAPIC will not be able to receive the EOI.
-	 * In this case, we do lazy update of the pending EOI when
-	 * trying to set IOAPIC irq.
-	 */
-	if (kvm_apicv_activated(ioapic->kvm))
-=======
 	 * AMD SVM AVIC accelerate EOI write iff the interrupt is edge
 	 * triggered, in which case the in-kernel IOAPIC will not be able
 	 * to receive the EOI.  In this case, we do a lazy update of the
 	 * pending EOI when trying to set IOAPIC irq.
 	 */
 	if (edge && kvm_apicv_activated(ioapic->kvm))
->>>>>>> 04d5ce62
 		ioapic_lazy_update_eoi(ioapic, irq);
 
 	/*

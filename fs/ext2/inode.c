/*
 *  linux/fs/ext2/inode.c
 *
 * Copyright (C) 1992, 1993, 1994, 1995
 * Remy Card (card@masi.ibp.fr)
 * Laboratoire MASI - Institut Blaise Pascal
 * Universite Pierre et Marie Curie (Paris VI)
 *
 *  from
 *
 *  linux/fs/minix/inode.c
 *
 *  Copyright (C) 1991, 1992  Linus Torvalds
 *
 *  Goal-directed block allocation by Stephen Tweedie
 * 	(sct@dcs.ed.ac.uk), 1993, 1998
 *  Big-endian to little-endian byte-swapping/bitmaps by
 *        David S. Miller (davem@caip.rutgers.edu), 1995
 *  64-bit file support on 64-bit platforms by Jakub Jelinek
 * 	(jj@sunsite.ms.mff.cuni.cz)
 *
 *  Assorted race fixes, rewrite of ext2_get_block() by Al Viro, 2000
 */

#include <linux/time.h>
#include <linux/highuid.h>
#include <linux/pagemap.h>
#include <linux/dax.h>
#include <linux/blkdev.h>
#include <linux/quotaops.h>
#include <linux/writeback.h>
#include <linux/buffer_head.h>
#include <linux/mpage.h>
#include <linux/fiemap.h>
#include <linux/iomap.h>
#include <linux/namei.h>
#include <linux/uio.h>
#include "ext2.h"
#include "acl.h"
#include "xattr.h"

static int __ext2_write_inode(struct inode *inode, int do_sync);

/*
 * Test whether an inode is a fast symlink.
 */
static inline int ext2_inode_is_fast_symlink(struct inode *inode)
{
	int ea_blocks = EXT2_I(inode)->i_file_acl ?
		(inode->i_sb->s_blocksize >> 9) : 0;

	return (S_ISLNK(inode->i_mode) &&
		inode->i_blocks - ea_blocks == 0);
}

static void ext2_truncate_blocks(struct inode *inode, loff_t offset);

static void ext2_write_failed(struct address_space *mapping, loff_t to)
{
	struct inode *inode = mapping->host;

	if (to > inode->i_size) {
		truncate_pagecache(inode, inode->i_size);
		ext2_truncate_blocks(inode, inode->i_size);
	}
}

/*
 * Called at the last iput() if i_nlink is zero.
 */
void ext2_evict_inode(struct inode * inode)
{
	struct ext2_block_alloc_info *rsv;
	int want_delete = 0;

	if (!inode->i_nlink && !is_bad_inode(inode)) {
		want_delete = 1;
		dquot_initialize(inode);
	} else {
		dquot_drop(inode);
	}

	truncate_inode_pages_final(&inode->i_data);

	if (want_delete) {
		sb_start_intwrite(inode->i_sb);
		/* set dtime */
		EXT2_I(inode)->i_dtime	= get_seconds();
		mark_inode_dirty(inode);
		__ext2_write_inode(inode, inode_needs_sync(inode));
		/* truncate to 0 */
		inode->i_size = 0;
		if (inode->i_blocks)
			ext2_truncate_blocks(inode, 0);
		ext2_xattr_delete_inode(inode);
	}

	invalidate_inode_buffers(inode);
	clear_inode(inode);

	ext2_discard_reservation(inode);
	rsv = EXT2_I(inode)->i_block_alloc_info;
	EXT2_I(inode)->i_block_alloc_info = NULL;
	if (unlikely(rsv))
		kfree(rsv);

	if (want_delete) {
		ext2_free_inode(inode);
		sb_end_intwrite(inode->i_sb);
	}
}

typedef struct {
	__le32	*p;
	__le32	key;
	struct buffer_head *bh;
} Indirect;

static inline void add_chain(Indirect *p, struct buffer_head *bh, __le32 *v)
{
	p->key = *(p->p = v);
	p->bh = bh;
}

static inline int verify_chain(Indirect *from, Indirect *to)
{
	while (from <= to && from->key == *from->p)
		from++;
	return (from > to);
}

/**
 *	ext2_block_to_path - parse the block number into array of offsets
 *	@inode: inode in question (we are only interested in its superblock)
 *	@i_block: block number to be parsed
 *	@offsets: array to store the offsets in
 *      @boundary: set this non-zero if the referred-to block is likely to be
 *             followed (on disk) by an indirect block.
 *	To store the locations of file's data ext2 uses a data structure common
 *	for UNIX filesystems - tree of pointers anchored in the inode, with
 *	data blocks at leaves and indirect blocks in intermediate nodes.
 *	This function translates the block number into path in that tree -
 *	return value is the path length and @offsets[n] is the offset of
 *	pointer to (n+1)th node in the nth one. If @block is out of range
 *	(negative or too large) warning is printed and zero returned.
 *
 *	Note: function doesn't find node addresses, so no IO is needed. All
 *	we need to know is the capacity of indirect blocks (taken from the
 *	inode->i_sb).
 */

/*
 * Portability note: the last comparison (check that we fit into triple
 * indirect block) is spelled differently, because otherwise on an
 * architecture with 32-bit longs and 8Kb pages we might get into trouble
 * if our filesystem had 8Kb blocks. We might use long long, but that would
 * kill us on x86. Oh, well, at least the sign propagation does not matter -
 * i_block would have to be negative in the very beginning, so we would not
 * get there at all.
 */

static int ext2_block_to_path(struct inode *inode,
			long i_block, int offsets[4], int *boundary)
{
	int ptrs = EXT2_ADDR_PER_BLOCK(inode->i_sb);
	int ptrs_bits = EXT2_ADDR_PER_BLOCK_BITS(inode->i_sb);
	const long direct_blocks = EXT2_NDIR_BLOCKS,
		indirect_blocks = ptrs,
		double_blocks = (1 << (ptrs_bits * 2));
	int n = 0;
	int final = 0;

	if (i_block < 0) {
		ext2_msg(inode->i_sb, KERN_WARNING,
			"warning: %s: block < 0", __func__);
	} else if (i_block < direct_blocks) {
		offsets[n++] = i_block;
		final = direct_blocks;
	} else if ( (i_block -= direct_blocks) < indirect_blocks) {
		offsets[n++] = EXT2_IND_BLOCK;
		offsets[n++] = i_block;
		final = ptrs;
	} else if ((i_block -= indirect_blocks) < double_blocks) {
		offsets[n++] = EXT2_DIND_BLOCK;
		offsets[n++] = i_block >> ptrs_bits;
		offsets[n++] = i_block & (ptrs - 1);
		final = ptrs;
	} else if (((i_block -= double_blocks) >> (ptrs_bits * 2)) < ptrs) {
		offsets[n++] = EXT2_TIND_BLOCK;
		offsets[n++] = i_block >> (ptrs_bits * 2);
		offsets[n++] = (i_block >> ptrs_bits) & (ptrs - 1);
		offsets[n++] = i_block & (ptrs - 1);
		final = ptrs;
	} else {
		ext2_msg(inode->i_sb, KERN_WARNING,
			"warning: %s: block is too big", __func__);
	}
	if (boundary)
		*boundary = final - 1 - (i_block & (ptrs - 1));

	return n;
}

/**
 *	ext2_get_branch - read the chain of indirect blocks leading to data
 *	@inode: inode in question
 *	@depth: depth of the chain (1 - direct pointer, etc.)
 *	@offsets: offsets of pointers in inode/indirect blocks
 *	@chain: place to store the result
 *	@err: here we store the error value
 *
 *	Function fills the array of triples <key, p, bh> and returns %NULL
 *	if everything went OK or the pointer to the last filled triple
 *	(incomplete one) otherwise. Upon the return chain[i].key contains
 *	the number of (i+1)-th block in the chain (as it is stored in memory,
 *	i.e. little-endian 32-bit), chain[i].p contains the address of that
 *	number (it points into struct inode for i==0 and into the bh->b_data
 *	for i>0) and chain[i].bh points to the buffer_head of i-th indirect
 *	block for i>0 and NULL for i==0. In other words, it holds the block
 *	numbers of the chain, addresses they were taken from (and where we can
 *	verify that chain did not change) and buffer_heads hosting these
 *	numbers.
 *
 *	Function stops when it stumbles upon zero pointer (absent block)
 *		(pointer to last triple returned, *@err == 0)
 *	or when it gets an IO error reading an indirect block
 *		(ditto, *@err == -EIO)
 *	or when it notices that chain had been changed while it was reading
 *		(ditto, *@err == -EAGAIN)
 *	or when it reads all @depth-1 indirect blocks successfully and finds
 *	the whole chain, all way to the data (returns %NULL, *err == 0).
 */
static Indirect *ext2_get_branch(struct inode *inode,
				 int depth,
				 int *offsets,
				 Indirect chain[4],
				 int *err)
{
	struct super_block *sb = inode->i_sb;
	Indirect *p = chain;
	struct buffer_head *bh;

	*err = 0;
	/* i_data is not going away, no lock needed */
	add_chain (chain, NULL, EXT2_I(inode)->i_data + *offsets);
	if (!p->key)
		goto no_block;
	while (--depth) {
		bh = sb_bread(sb, le32_to_cpu(p->key));
		if (!bh)
			goto failure;
		read_lock(&EXT2_I(inode)->i_meta_lock);
		if (!verify_chain(chain, p))
			goto changed;
		add_chain(++p, bh, (__le32*)bh->b_data + *++offsets);
		read_unlock(&EXT2_I(inode)->i_meta_lock);
		if (!p->key)
			goto no_block;
	}
	return NULL;

changed:
	read_unlock(&EXT2_I(inode)->i_meta_lock);
	brelse(bh);
	*err = -EAGAIN;
	goto no_block;
failure:
	*err = -EIO;
no_block:
	return p;
}

/**
 *	ext2_find_near - find a place for allocation with sufficient locality
 *	@inode: owner
 *	@ind: descriptor of indirect block.
 *
 *	This function returns the preferred place for block allocation.
 *	It is used when heuristic for sequential allocation fails.
 *	Rules are:
 *	  + if there is a block to the left of our position - allocate near it.
 *	  + if pointer will live in indirect block - allocate near that block.
 *	  + if pointer will live in inode - allocate in the same cylinder group.
 *
 * In the latter case we colour the starting block by the callers PID to
 * prevent it from clashing with concurrent allocations for a different inode
 * in the same block group.   The PID is used here so that functionally related
 * files will be close-by on-disk.
 *
 *	Caller must make sure that @ind is valid and will stay that way.
 */

static ext2_fsblk_t ext2_find_near(struct inode *inode, Indirect *ind)
{
	struct ext2_inode_info *ei = EXT2_I(inode);
	__le32 *start = ind->bh ? (__le32 *) ind->bh->b_data : ei->i_data;
	__le32 *p;
	ext2_fsblk_t bg_start;
	ext2_fsblk_t colour;

	/* Try to find previous block */
	for (p = ind->p - 1; p >= start; p--)
		if (*p)
			return le32_to_cpu(*p);

	/* No such thing, so let's try location of indirect block */
	if (ind->bh)
		return ind->bh->b_blocknr;

	/*
	 * It is going to be referred from inode itself? OK, just put it into
	 * the same cylinder group then.
	 */
	bg_start = ext2_group_first_block_no(inode->i_sb, ei->i_block_group);
	colour = (current->pid % 16) *
			(EXT2_BLOCKS_PER_GROUP(inode->i_sb) / 16);
	return bg_start + colour;
}

/**
 *	ext2_find_goal - find a preferred place for allocation.
 *	@inode: owner
 *	@block:  block we want
 *	@partial: pointer to the last triple within a chain
 *
 *	Returns preferred place for a block (the goal).
 */

static inline ext2_fsblk_t ext2_find_goal(struct inode *inode, long block,
					  Indirect *partial)
{
	struct ext2_block_alloc_info *block_i;

	block_i = EXT2_I(inode)->i_block_alloc_info;

	/*
	 * try the heuristic for sequential allocation,
	 * failing that at least try to get decent locality.
	 */
	if (block_i && (block == block_i->last_alloc_logical_block + 1)
		&& (block_i->last_alloc_physical_block != 0)) {
		return block_i->last_alloc_physical_block + 1;
	}

	return ext2_find_near(inode, partial);
}

/**
 *	ext2_blks_to_allocate: Look up the block map and count the number
 *	of direct blocks need to be allocated for the given branch.
 *
 * 	@branch: chain of indirect blocks
 *	@k: number of blocks need for indirect blocks
 *	@blks: number of data blocks to be mapped.
 *	@blocks_to_boundary:  the offset in the indirect block
 *
 *	return the total number of blocks to be allocate, including the
 *	direct and indirect blocks.
 */
static int
ext2_blks_to_allocate(Indirect * branch, int k, unsigned long blks,
		int blocks_to_boundary)
{
	unsigned long count = 0;

	/*
	 * Simple case, [t,d]Indirect block(s) has not allocated yet
	 * then it's clear blocks on that path have not allocated
	 */
	if (k > 0) {
		/* right now don't hanel cross boundary allocation */
		if (blks < blocks_to_boundary + 1)
			count += blks;
		else
			count += blocks_to_boundary + 1;
		return count;
	}

	count++;
	while (count < blks && count <= blocks_to_boundary
		&& le32_to_cpu(*(branch[0].p + count)) == 0) {
		count++;
	}
	return count;
}

/**
 *	ext2_alloc_blocks: multiple allocate blocks needed for a branch
 *	@indirect_blks: the number of blocks need to allocate for indirect
 *			blocks
 *
 *	@new_blocks: on return it will store the new block numbers for
 *	the indirect blocks(if needed) and the first direct block,
 *	@blks:	on return it will store the total number of allocated
 *		direct blocks
 */
static int ext2_alloc_blocks(struct inode *inode,
			ext2_fsblk_t goal, int indirect_blks, int blks,
			ext2_fsblk_t new_blocks[4], int *err)
{
	int target, i;
	unsigned long count = 0;
	int index = 0;
	ext2_fsblk_t current_block = 0;
	int ret = 0;

	/*
	 * Here we try to allocate the requested multiple blocks at once,
	 * on a best-effort basis.
	 * To build a branch, we should allocate blocks for
	 * the indirect blocks(if not allocated yet), and at least
	 * the first direct block of this branch.  That's the
	 * minimum number of blocks need to allocate(required)
	 */
	target = blks + indirect_blks;

	while (1) {
		count = target;
		/* allocating blocks for indirect blocks and direct blocks */
		current_block = ext2_new_blocks(inode,goal,&count,err);
		if (*err)
			goto failed_out;

		target -= count;
		/* allocate blocks for indirect blocks */
		while (index < indirect_blks && count) {
			new_blocks[index++] = current_block++;
			count--;
		}

		if (count > 0)
			break;
	}

	/* save the new block number for the first direct block */
	new_blocks[index] = current_block;

	/* total number of blocks allocated for direct blocks */
	ret = count;
	*err = 0;
	return ret;
failed_out:
	for (i = 0; i <index; i++)
		ext2_free_blocks(inode, new_blocks[i], 1);
	if (index)
		mark_inode_dirty(inode);
	return ret;
}

/**
 *	ext2_alloc_branch - allocate and set up a chain of blocks.
 *	@inode: owner
 *	@num: depth of the chain (number of blocks to allocate)
 *	@offsets: offsets (in the blocks) to store the pointers to next.
 *	@branch: place to store the chain in.
 *
 *	This function allocates @num blocks, zeroes out all but the last one,
 *	links them into chain and (if we are synchronous) writes them to disk.
 *	In other words, it prepares a branch that can be spliced onto the
 *	inode. It stores the information about that chain in the branch[], in
 *	the same format as ext2_get_branch() would do. We are calling it after
 *	we had read the existing part of chain and partial points to the last
 *	triple of that (one with zero ->key). Upon the exit we have the same
 *	picture as after the successful ext2_get_block(), except that in one
 *	place chain is disconnected - *branch->p is still zero (we did not
 *	set the last link), but branch->key contains the number that should
 *	be placed into *branch->p to fill that gap.
 *
 *	If allocation fails we free all blocks we've allocated (and forget
 *	their buffer_heads) and return the error value the from failed
 *	ext2_alloc_block() (normally -ENOSPC). Otherwise we set the chain
 *	as described above and return 0.
 */

static int ext2_alloc_branch(struct inode *inode,
			int indirect_blks, int *blks, ext2_fsblk_t goal,
			int *offsets, Indirect *branch)
{
	int blocksize = inode->i_sb->s_blocksize;
	int i, n = 0;
	int err = 0;
	struct buffer_head *bh;
	int num;
	ext2_fsblk_t new_blocks[4];
	ext2_fsblk_t current_block;

	num = ext2_alloc_blocks(inode, goal, indirect_blks,
				*blks, new_blocks, &err);
	if (err)
		return err;

	branch[0].key = cpu_to_le32(new_blocks[0]);
	/*
	 * metadata blocks and data blocks are allocated.
	 */
	for (n = 1; n <= indirect_blks;  n++) {
		/*
		 * Get buffer_head for parent block, zero it out
		 * and set the pointer to new one, then send
		 * parent to disk.
		 */
		bh = sb_getblk(inode->i_sb, new_blocks[n-1]);
		if (unlikely(!bh)) {
			err = -ENOMEM;
			goto failed;
		}
		branch[n].bh = bh;
		lock_buffer(bh);
		memset(bh->b_data, 0, blocksize);
		branch[n].p = (__le32 *) bh->b_data + offsets[n];
		branch[n].key = cpu_to_le32(new_blocks[n]);
		*branch[n].p = branch[n].key;
		if ( n == indirect_blks) {
			current_block = new_blocks[n];
			/*
			 * End of chain, update the last new metablock of
			 * the chain to point to the new allocated
			 * data blocks numbers
			 */
			for (i=1; i < num; i++)
				*(branch[n].p + i) = cpu_to_le32(++current_block);
		}
		set_buffer_uptodate(bh);
		unlock_buffer(bh);
		mark_buffer_dirty_inode(bh, inode);
		/* We used to sync bh here if IS_SYNC(inode).
		 * But we now rely upon generic_write_sync()
		 * and b_inode_buffers.  But not for directories.
		 */
		if (S_ISDIR(inode->i_mode) && IS_DIRSYNC(inode))
			sync_dirty_buffer(bh);
	}
	*blks = num;
	return err;

failed:
	for (i = 1; i < n; i++)
		bforget(branch[i].bh);
	for (i = 0; i < indirect_blks; i++)
		ext2_free_blocks(inode, new_blocks[i], 1);
	ext2_free_blocks(inode, new_blocks[i], num);
	return err;
}

/**
 * ext2_splice_branch - splice the allocated branch onto inode.
 * @inode: owner
 * @block: (logical) number of block we are adding
 * @where: location of missing link
 * @num:   number of indirect blocks we are adding
 * @blks:  number of direct blocks we are adding
 *
 * This function fills the missing link and does all housekeeping needed in
 * inode (->i_blocks, etc.). In case of success we end up with the full
 * chain to new block and return 0.
 */
static void ext2_splice_branch(struct inode *inode,
			long block, Indirect *where, int num, int blks)
{
	int i;
	struct ext2_block_alloc_info *block_i;
	ext2_fsblk_t current_block;

	block_i = EXT2_I(inode)->i_block_alloc_info;

	/* XXX LOCKING probably should have i_meta_lock ?*/
	/* That's it */

	*where->p = where->key;

	/*
	 * Update the host buffer_head or inode to point to more just allocated
	 * direct blocks blocks
	 */
	if (num == 0 && blks > 1) {
		current_block = le32_to_cpu(where->key) + 1;
		for (i = 1; i < blks; i++)
			*(where->p + i ) = cpu_to_le32(current_block++);
	}

	/*
	 * update the most recently allocated logical & physical block
	 * in i_block_alloc_info, to assist find the proper goal block for next
	 * allocation
	 */
	if (block_i) {
		block_i->last_alloc_logical_block = block + blks - 1;
		block_i->last_alloc_physical_block =
				le32_to_cpu(where[num].key) + blks - 1;
	}

	/* We are done with atomic stuff, now do the rest of housekeeping */

	/* had we spliced it onto indirect block? */
	if (where->bh)
		mark_buffer_dirty_inode(where->bh, inode);

	inode->i_ctime = current_time(inode);
	mark_inode_dirty(inode);
}

/*
 * Allocation strategy is simple: if we have to allocate something, we will
 * have to go the whole way to leaf. So let's do it before attaching anything
 * to tree, set linkage between the newborn blocks, write them if sync is
 * required, recheck the path, free and repeat if check fails, otherwise
 * set the last missing link (that will protect us from any truncate-generated
 * removals - all blocks on the path are immune now) and possibly force the
 * write on the parent block.
 * That has a nice additional property: no special recovery from the failed
 * allocations is needed - we simply release blocks and do not touch anything
 * reachable from inode.
 *
 * `handle' can be NULL if create == 0.
 *
 * return > 0, # of blocks mapped or allocated.
 * return = 0, if plain lookup failed.
 * return < 0, error case.
 */
static int ext2_get_blocks(struct inode *inode,
			   sector_t iblock, unsigned long maxblocks,
			   u32 *bno, bool *new, bool *boundary,
			   int create)
{
	int err;
	int offsets[4];
	Indirect chain[4];
	Indirect *partial;
	ext2_fsblk_t goal;
	int indirect_blks;
	int blocks_to_boundary = 0;
	int depth;
	struct ext2_inode_info *ei = EXT2_I(inode);
	int count = 0;
	ext2_fsblk_t first_block = 0;

	BUG_ON(maxblocks == 0);

	depth = ext2_block_to_path(inode,iblock,offsets,&blocks_to_boundary);

	if (depth == 0)
		return -EIO;

	partial = ext2_get_branch(inode, depth, offsets, chain, &err);
	/* Simplest case - block found, no allocation needed */
	if (!partial) {
		first_block = le32_to_cpu(chain[depth - 1].key);
		count++;
		/*map more blocks*/
		while (count < maxblocks && count <= blocks_to_boundary) {
			ext2_fsblk_t blk;

			if (!verify_chain(chain, chain + depth - 1)) {
				/*
				 * Indirect block might be removed by
				 * truncate while we were reading it.
				 * Handling of that case: forget what we've
				 * got now, go to reread.
				 */
				err = -EAGAIN;
				count = 0;
				break;
			}
			blk = le32_to_cpu(*(chain[depth-1].p + count));
			if (blk == first_block + count)
				count++;
			else
				break;
		}
		if (err != -EAGAIN)
			goto got_it;
	}

	/* Next simple case - plain lookup or failed read of indirect block */
	if (!create || err == -EIO)
		goto cleanup;

	mutex_lock(&ei->truncate_mutex);
	/*
	 * If the indirect block is missing while we are reading
	 * the chain(ext2_get_branch() returns -EAGAIN err), or
	 * if the chain has been changed after we grab the semaphore,
	 * (either because another process truncated this branch, or
	 * another get_block allocated this branch) re-grab the chain to see if
	 * the request block has been allocated or not.
	 *
	 * Since we already block the truncate/other get_block
	 * at this point, we will have the current copy of the chain when we
	 * splice the branch into the tree.
	 */
	if (err == -EAGAIN || !verify_chain(chain, partial)) {
		while (partial > chain) {
			brelse(partial->bh);
			partial--;
		}
		partial = ext2_get_branch(inode, depth, offsets, chain, &err);
		if (!partial) {
			count++;
			mutex_unlock(&ei->truncate_mutex);
			if (err)
				goto cleanup;
			goto got_it;
		}
	}

	/*
	 * Okay, we need to do block allocation.  Lazily initialize the block
	 * allocation info here if necessary
	*/
	if (S_ISREG(inode->i_mode) && (!ei->i_block_alloc_info))
		ext2_init_block_alloc_info(inode);

	goal = ext2_find_goal(inode, iblock, partial);

	/* the number of blocks need to allocate for [d,t]indirect blocks */
	indirect_blks = (chain + depth) - partial - 1;
	/*
	 * Next look up the indirect map to count the totoal number of
	 * direct blocks to allocate for this branch.
	 */
	count = ext2_blks_to_allocate(partial, indirect_blks,
					maxblocks, blocks_to_boundary);
	/*
	 * XXX ???? Block out ext2_truncate while we alter the tree
	 */
	err = ext2_alloc_branch(inode, indirect_blks, &count, goal,
				offsets + (partial - chain), partial);

	if (err) {
		mutex_unlock(&ei->truncate_mutex);
		goto cleanup;
	}

	if (IS_DAX(inode)) {
		int i;

		/*
		 * We must unmap blocks before zeroing so that writeback cannot
		 * overwrite zeros with stale data from block device page cache.
		 */
		for (i = 0; i < count; i++) {
			unmap_underlying_metadata(inode->i_sb->s_bdev,
					le32_to_cpu(chain[depth-1].key) + i);
		}
		/*
		 * block must be initialised before we put it in the tree
		 * so that it's not found by another thread before it's
		 * initialised
		 */
		err = sb_issue_zeroout(inode->i_sb,
				le32_to_cpu(chain[depth-1].key), count,
				GFP_NOFS);
		if (err) {
			mutex_unlock(&ei->truncate_mutex);
			goto cleanup;
		}
	} else {
		*new = true;
	}

	ext2_splice_branch(inode, iblock, partial, indirect_blks, count);
	mutex_unlock(&ei->truncate_mutex);
got_it:
<<<<<<< HEAD
	*bno = le32_to_cpu(chain[depth-1].key);
=======
>>>>>>> d06e622d
	if (count > blocks_to_boundary)
		*boundary = true;
	err = count;
	/* Clean up and exit */
	partial = chain + depth - 1;	/* the whole chain */
cleanup:
	while (partial > chain) {
		brelse(partial->bh);
		partial--;
	}
	if (err > 0)
		*bno = le32_to_cpu(chain[depth-1].key);
	return err;
}

int ext2_get_block(struct inode *inode, sector_t iblock,
		struct buffer_head *bh_result, int create)
{
	unsigned max_blocks = bh_result->b_size >> inode->i_blkbits;
	bool new = false, boundary = false;
	u32 bno;
	int ret;

	ret = ext2_get_blocks(inode, iblock, max_blocks, &bno, &new, &boundary,
			create);
	if (ret <= 0)
		return ret;

	map_bh(bh_result, inode->i_sb, bno);
	bh_result->b_size = (ret << inode->i_blkbits);
	if (new)
		set_buffer_new(bh_result);
	if (boundary)
		set_buffer_boundary(bh_result);
	return 0;

}

#ifdef CONFIG_FS_DAX
static int ext2_iomap_begin(struct inode *inode, loff_t offset, loff_t length,
		unsigned flags, struct iomap *iomap)
{
	unsigned int blkbits = inode->i_blkbits;
	unsigned long first_block = offset >> blkbits;
	unsigned long max_blocks = (length + (1 << blkbits) - 1) >> blkbits;
	bool new = false, boundary = false;
	u32 bno;
	int ret;

	ret = ext2_get_blocks(inode, first_block, max_blocks,
			&bno, &new, &boundary, flags & IOMAP_WRITE);
	if (ret < 0)
		return ret;

	iomap->flags = 0;
	iomap->bdev = inode->i_sb->s_bdev;
	iomap->offset = (u64)first_block << blkbits;

	if (ret == 0) {
		iomap->type = IOMAP_HOLE;
		iomap->blkno = IOMAP_NULL_BLOCK;
		iomap->length = 1 << blkbits;
	} else {
		iomap->type = IOMAP_MAPPED;
		iomap->blkno = (sector_t)bno << (blkbits - 9);
		iomap->length = (u64)ret << blkbits;
		iomap->flags |= IOMAP_F_MERGED;
	}

	if (new)
		iomap->flags |= IOMAP_F_NEW;
	return 0;
}

static int
ext2_iomap_end(struct inode *inode, loff_t offset, loff_t length,
		ssize_t written, unsigned flags, struct iomap *iomap)
{
	if (iomap->type == IOMAP_MAPPED &&
	    written < length &&
	    (flags & IOMAP_WRITE))
		ext2_write_failed(inode->i_mapping, offset + length);
	return 0;
}

struct iomap_ops ext2_iomap_ops = {
	.iomap_begin		= ext2_iomap_begin,
	.iomap_end		= ext2_iomap_end,
};
#endif /* CONFIG_FS_DAX */

int ext2_fiemap(struct inode *inode, struct fiemap_extent_info *fieinfo,
		u64 start, u64 len)
{
	return generic_block_fiemap(inode, fieinfo, start, len,
				    ext2_get_block);
}

static int ext2_writepage(struct page *page, struct writeback_control *wbc)
{
	return block_write_full_page(page, ext2_get_block, wbc);
}

static int ext2_readpage(struct file *file, struct page *page)
{
	return mpage_readpage(page, ext2_get_block);
}

static int
ext2_readpages(struct file *file, struct address_space *mapping,
		struct list_head *pages, unsigned nr_pages)
{
	return mpage_readpages(mapping, pages, nr_pages, ext2_get_block);
}

static int
ext2_write_begin(struct file *file, struct address_space *mapping,
		loff_t pos, unsigned len, unsigned flags,
		struct page **pagep, void **fsdata)
{
	int ret;

	ret = block_write_begin(mapping, pos, len, flags, pagep,
				ext2_get_block);
	if (ret < 0)
		ext2_write_failed(mapping, pos + len);
	return ret;
}

static int ext2_write_end(struct file *file, struct address_space *mapping,
			loff_t pos, unsigned len, unsigned copied,
			struct page *page, void *fsdata)
{
	int ret;

	ret = generic_write_end(file, mapping, pos, len, copied, page, fsdata);
	if (ret < len)
		ext2_write_failed(mapping, pos + len);
	return ret;
}

static int
ext2_nobh_write_begin(struct file *file, struct address_space *mapping,
		loff_t pos, unsigned len, unsigned flags,
		struct page **pagep, void **fsdata)
{
	int ret;

	ret = nobh_write_begin(mapping, pos, len, flags, pagep, fsdata,
			       ext2_get_block);
	if (ret < 0)
		ext2_write_failed(mapping, pos + len);
	return ret;
}

static int ext2_nobh_writepage(struct page *page,
			struct writeback_control *wbc)
{
	return nobh_writepage(page, ext2_get_block, wbc);
}

static sector_t ext2_bmap(struct address_space *mapping, sector_t block)
{
	return generic_block_bmap(mapping,block,ext2_get_block);
}

static ssize_t
ext2_direct_IO(struct kiocb *iocb, struct iov_iter *iter)
{
	struct file *file = iocb->ki_filp;
	struct address_space *mapping = file->f_mapping;
	struct inode *inode = mapping->host;
	size_t count = iov_iter_count(iter);
	loff_t offset = iocb->ki_pos;
	ssize_t ret;

	if (WARN_ON_ONCE(IS_DAX(inode)))
		return -EIO;

	ret = blockdev_direct_IO(iocb, inode, iter, ext2_get_block);
	if (ret < 0 && iov_iter_rw(iter) == WRITE)
		ext2_write_failed(mapping, offset + count);
	return ret;
}

static int
ext2_writepages(struct address_space *mapping, struct writeback_control *wbc)
{
#ifdef CONFIG_FS_DAX
	if (dax_mapping(mapping)) {
		return dax_writeback_mapping_range(mapping,
						   mapping->host->i_sb->s_bdev,
						   wbc);
	}
#endif

	return mpage_writepages(mapping, wbc, ext2_get_block);
}

const struct address_space_operations ext2_aops = {
	.readpage		= ext2_readpage,
	.readpages		= ext2_readpages,
	.writepage		= ext2_writepage,
	.write_begin		= ext2_write_begin,
	.write_end		= ext2_write_end,
	.bmap			= ext2_bmap,
	.direct_IO		= ext2_direct_IO,
	.writepages		= ext2_writepages,
	.migratepage		= buffer_migrate_page,
	.is_partially_uptodate	= block_is_partially_uptodate,
	.error_remove_page	= generic_error_remove_page,
};

const struct address_space_operations ext2_nobh_aops = {
	.readpage		= ext2_readpage,
	.readpages		= ext2_readpages,
	.writepage		= ext2_nobh_writepage,
	.write_begin		= ext2_nobh_write_begin,
	.write_end		= nobh_write_end,
	.bmap			= ext2_bmap,
	.direct_IO		= ext2_direct_IO,
	.writepages		= ext2_writepages,
	.migratepage		= buffer_migrate_page,
	.error_remove_page	= generic_error_remove_page,
};

/*
 * Probably it should be a library function... search for first non-zero word
 * or memcmp with zero_page, whatever is better for particular architecture.
 * Linus?
 */
static inline int all_zeroes(__le32 *p, __le32 *q)
{
	while (p < q)
		if (*p++)
			return 0;
	return 1;
}

/**
 *	ext2_find_shared - find the indirect blocks for partial truncation.
 *	@inode:	  inode in question
 *	@depth:	  depth of the affected branch
 *	@offsets: offsets of pointers in that branch (see ext2_block_to_path)
 *	@chain:	  place to store the pointers to partial indirect blocks
 *	@top:	  place to the (detached) top of branch
 *
 *	This is a helper function used by ext2_truncate().
 *
 *	When we do truncate() we may have to clean the ends of several indirect
 *	blocks but leave the blocks themselves alive. Block is partially
 *	truncated if some data below the new i_size is referred from it (and
 *	it is on the path to the first completely truncated data block, indeed).
 *	We have to free the top of that path along with everything to the right
 *	of the path. Since no allocation past the truncation point is possible
 *	until ext2_truncate() finishes, we may safely do the latter, but top
 *	of branch may require special attention - pageout below the truncation
 *	point might try to populate it.
 *
 *	We atomically detach the top of branch from the tree, store the block
 *	number of its root in *@top, pointers to buffer_heads of partially
 *	truncated blocks - in @chain[].bh and pointers to their last elements
 *	that should not be removed - in @chain[].p. Return value is the pointer
 *	to last filled element of @chain.
 *
 *	The work left to caller to do the actual freeing of subtrees:
 *		a) free the subtree starting from *@top
 *		b) free the subtrees whose roots are stored in
 *			(@chain[i].p+1 .. end of @chain[i].bh->b_data)
 *		c) free the subtrees growing from the inode past the @chain[0].p
 *			(no partially truncated stuff there).
 */

static Indirect *ext2_find_shared(struct inode *inode,
				int depth,
				int offsets[4],
				Indirect chain[4],
				__le32 *top)
{
	Indirect *partial, *p;
	int k, err;

	*top = 0;
	for (k = depth; k > 1 && !offsets[k-1]; k--)
		;
	partial = ext2_get_branch(inode, k, offsets, chain, &err);
	if (!partial)
		partial = chain + k-1;
	/*
	 * If the branch acquired continuation since we've looked at it -
	 * fine, it should all survive and (new) top doesn't belong to us.
	 */
	write_lock(&EXT2_I(inode)->i_meta_lock);
	if (!partial->key && *partial->p) {
		write_unlock(&EXT2_I(inode)->i_meta_lock);
		goto no_top;
	}
	for (p=partial; p>chain && all_zeroes((__le32*)p->bh->b_data,p->p); p--)
		;
	/*
	 * OK, we've found the last block that must survive. The rest of our
	 * branch should be detached before unlocking. However, if that rest
	 * of branch is all ours and does not grow immediately from the inode
	 * it's easier to cheat and just decrement partial->p.
	 */
	if (p == chain + k - 1 && p > chain) {
		p->p--;
	} else {
		*top = *p->p;
		*p->p = 0;
	}
	write_unlock(&EXT2_I(inode)->i_meta_lock);

	while(partial > p)
	{
		brelse(partial->bh);
		partial--;
	}
no_top:
	return partial;
}

/**
 *	ext2_free_data - free a list of data blocks
 *	@inode:	inode we are dealing with
 *	@p:	array of block numbers
 *	@q:	points immediately past the end of array
 *
 *	We are freeing all blocks referred from that array (numbers are
 *	stored as little-endian 32-bit) and updating @inode->i_blocks
 *	appropriately.
 */
static inline void ext2_free_data(struct inode *inode, __le32 *p, __le32 *q)
{
	unsigned long block_to_free = 0, count = 0;
	unsigned long nr;

	for ( ; p < q ; p++) {
		nr = le32_to_cpu(*p);
		if (nr) {
			*p = 0;
			/* accumulate blocks to free if they're contiguous */
			if (count == 0)
				goto free_this;
			else if (block_to_free == nr - count)
				count++;
			else {
				ext2_free_blocks (inode, block_to_free, count);
				mark_inode_dirty(inode);
			free_this:
				block_to_free = nr;
				count = 1;
			}
		}
	}
	if (count > 0) {
		ext2_free_blocks (inode, block_to_free, count);
		mark_inode_dirty(inode);
	}
}

/**
 *	ext2_free_branches - free an array of branches
 *	@inode:	inode we are dealing with
 *	@p:	array of block numbers
 *	@q:	pointer immediately past the end of array
 *	@depth:	depth of the branches to free
 *
 *	We are freeing all blocks referred from these branches (numbers are
 *	stored as little-endian 32-bit) and updating @inode->i_blocks
 *	appropriately.
 */
static void ext2_free_branches(struct inode *inode, __le32 *p, __le32 *q, int depth)
{
	struct buffer_head * bh;
	unsigned long nr;

	if (depth--) {
		int addr_per_block = EXT2_ADDR_PER_BLOCK(inode->i_sb);
		for ( ; p < q ; p++) {
			nr = le32_to_cpu(*p);
			if (!nr)
				continue;
			*p = 0;
			bh = sb_bread(inode->i_sb, nr);
			/*
			 * A read failure? Report error and clear slot
			 * (should be rare).
			 */ 
			if (!bh) {
				ext2_error(inode->i_sb, "ext2_free_branches",
					"Read failure, inode=%ld, block=%ld",
					inode->i_ino, nr);
				continue;
			}
			ext2_free_branches(inode,
					   (__le32*)bh->b_data,
					   (__le32*)bh->b_data + addr_per_block,
					   depth);
			bforget(bh);
			ext2_free_blocks(inode, nr, 1);
			mark_inode_dirty(inode);
		}
	} else
		ext2_free_data(inode, p, q);
}

/* dax_sem must be held when calling this function */
static void __ext2_truncate_blocks(struct inode *inode, loff_t offset)
{
	__le32 *i_data = EXT2_I(inode)->i_data;
	struct ext2_inode_info *ei = EXT2_I(inode);
	int addr_per_block = EXT2_ADDR_PER_BLOCK(inode->i_sb);
	int offsets[4];
	Indirect chain[4];
	Indirect *partial;
	__le32 nr = 0;
	int n;
	long iblock;
	unsigned blocksize;
	blocksize = inode->i_sb->s_blocksize;
	iblock = (offset + blocksize-1) >> EXT2_BLOCK_SIZE_BITS(inode->i_sb);

#ifdef CONFIG_FS_DAX
	WARN_ON(!rwsem_is_locked(&ei->dax_sem));
#endif

	n = ext2_block_to_path(inode, iblock, offsets, NULL);
	if (n == 0)
		return;

	/*
	 * From here we block out all ext2_get_block() callers who want to
	 * modify the block allocation tree.
	 */
	mutex_lock(&ei->truncate_mutex);

	if (n == 1) {
		ext2_free_data(inode, i_data+offsets[0],
					i_data + EXT2_NDIR_BLOCKS);
		goto do_indirects;
	}

	partial = ext2_find_shared(inode, n, offsets, chain, &nr);
	/* Kill the top of shared branch (already detached) */
	if (nr) {
		if (partial == chain)
			mark_inode_dirty(inode);
		else
			mark_buffer_dirty_inode(partial->bh, inode);
		ext2_free_branches(inode, &nr, &nr+1, (chain+n-1) - partial);
	}
	/* Clear the ends of indirect blocks on the shared branch */
	while (partial > chain) {
		ext2_free_branches(inode,
				   partial->p + 1,
				   (__le32*)partial->bh->b_data+addr_per_block,
				   (chain+n-1) - partial);
		mark_buffer_dirty_inode(partial->bh, inode);
		brelse (partial->bh);
		partial--;
	}
do_indirects:
	/* Kill the remaining (whole) subtrees */
	switch (offsets[0]) {
		default:
			nr = i_data[EXT2_IND_BLOCK];
			if (nr) {
				i_data[EXT2_IND_BLOCK] = 0;
				mark_inode_dirty(inode);
				ext2_free_branches(inode, &nr, &nr+1, 1);
			}
		case EXT2_IND_BLOCK:
			nr = i_data[EXT2_DIND_BLOCK];
			if (nr) {
				i_data[EXT2_DIND_BLOCK] = 0;
				mark_inode_dirty(inode);
				ext2_free_branches(inode, &nr, &nr+1, 2);
			}
		case EXT2_DIND_BLOCK:
			nr = i_data[EXT2_TIND_BLOCK];
			if (nr) {
				i_data[EXT2_TIND_BLOCK] = 0;
				mark_inode_dirty(inode);
				ext2_free_branches(inode, &nr, &nr+1, 3);
			}
		case EXT2_TIND_BLOCK:
			;
	}

	ext2_discard_reservation(inode);

	mutex_unlock(&ei->truncate_mutex);
}

static void ext2_truncate_blocks(struct inode *inode, loff_t offset)
{
	/*
	 * XXX: it seems like a bug here that we don't allow
	 * IS_APPEND inode to have blocks-past-i_size trimmed off.
	 * review and fix this.
	 *
	 * Also would be nice to be able to handle IO errors and such,
	 * but that's probably too much to ask.
	 */
	if (!(S_ISREG(inode->i_mode) || S_ISDIR(inode->i_mode) ||
	    S_ISLNK(inode->i_mode)))
		return;
	if (ext2_inode_is_fast_symlink(inode))
		return;
	if (IS_APPEND(inode) || IS_IMMUTABLE(inode))
		return;

	dax_sem_down_write(EXT2_I(inode));
	__ext2_truncate_blocks(inode, offset);
	dax_sem_up_write(EXT2_I(inode));
}

static int ext2_setsize(struct inode *inode, loff_t newsize)
{
	int error;

	if (!(S_ISREG(inode->i_mode) || S_ISDIR(inode->i_mode) ||
	    S_ISLNK(inode->i_mode)))
		return -EINVAL;
	if (ext2_inode_is_fast_symlink(inode))
		return -EINVAL;
	if (IS_APPEND(inode) || IS_IMMUTABLE(inode))
		return -EPERM;

	inode_dio_wait(inode);

	if (IS_DAX(inode))
		error = dax_truncate_page(inode, newsize, ext2_get_block);
	else if (test_opt(inode->i_sb, NOBH))
		error = nobh_truncate_page(inode->i_mapping,
				newsize, ext2_get_block);
	else
		error = block_truncate_page(inode->i_mapping,
				newsize, ext2_get_block);
	if (error)
		return error;

	dax_sem_down_write(EXT2_I(inode));
	truncate_setsize(inode, newsize);
	__ext2_truncate_blocks(inode, newsize);
	dax_sem_up_write(EXT2_I(inode));

	inode->i_mtime = inode->i_ctime = current_time(inode);
	if (inode_needs_sync(inode)) {
		sync_mapping_buffers(inode->i_mapping);
		sync_inode_metadata(inode, 1);
	} else {
		mark_inode_dirty(inode);
	}

	return 0;
}

static struct ext2_inode *ext2_get_inode(struct super_block *sb, ino_t ino,
					struct buffer_head **p)
{
	struct buffer_head * bh;
	unsigned long block_group;
	unsigned long block;
	unsigned long offset;
	struct ext2_group_desc * gdp;

	*p = NULL;
	if ((ino != EXT2_ROOT_INO && ino < EXT2_FIRST_INO(sb)) ||
	    ino > le32_to_cpu(EXT2_SB(sb)->s_es->s_inodes_count))
		goto Einval;

	block_group = (ino - 1) / EXT2_INODES_PER_GROUP(sb);
	gdp = ext2_get_group_desc(sb, block_group, NULL);
	if (!gdp)
		goto Egdp;
	/*
	 * Figure out the offset within the block group inode table
	 */
	offset = ((ino - 1) % EXT2_INODES_PER_GROUP(sb)) * EXT2_INODE_SIZE(sb);
	block = le32_to_cpu(gdp->bg_inode_table) +
		(offset >> EXT2_BLOCK_SIZE_BITS(sb));
	if (!(bh = sb_bread(sb, block)))
		goto Eio;

	*p = bh;
	offset &= (EXT2_BLOCK_SIZE(sb) - 1);
	return (struct ext2_inode *) (bh->b_data + offset);

Einval:
	ext2_error(sb, "ext2_get_inode", "bad inode number: %lu",
		   (unsigned long) ino);
	return ERR_PTR(-EINVAL);
Eio:
	ext2_error(sb, "ext2_get_inode",
		   "unable to read inode block - inode=%lu, block=%lu",
		   (unsigned long) ino, block);
Egdp:
	return ERR_PTR(-EIO);
}

void ext2_set_inode_flags(struct inode *inode)
{
	unsigned int flags = EXT2_I(inode)->i_flags;

	inode->i_flags &= ~(S_SYNC | S_APPEND | S_IMMUTABLE | S_NOATIME |
				S_DIRSYNC | S_DAX);
	if (flags & EXT2_SYNC_FL)
		inode->i_flags |= S_SYNC;
	if (flags & EXT2_APPEND_FL)
		inode->i_flags |= S_APPEND;
	if (flags & EXT2_IMMUTABLE_FL)
		inode->i_flags |= S_IMMUTABLE;
	if (flags & EXT2_NOATIME_FL)
		inode->i_flags |= S_NOATIME;
	if (flags & EXT2_DIRSYNC_FL)
		inode->i_flags |= S_DIRSYNC;
	if (test_opt(inode->i_sb, DAX) && S_ISREG(inode->i_mode))
		inode->i_flags |= S_DAX;
}

/* Propagate flags from i_flags to EXT2_I(inode)->i_flags */
void ext2_get_inode_flags(struct ext2_inode_info *ei)
{
	unsigned int flags = ei->vfs_inode.i_flags;

	ei->i_flags &= ~(EXT2_SYNC_FL|EXT2_APPEND_FL|
			EXT2_IMMUTABLE_FL|EXT2_NOATIME_FL|EXT2_DIRSYNC_FL);
	if (flags & S_SYNC)
		ei->i_flags |= EXT2_SYNC_FL;
	if (flags & S_APPEND)
		ei->i_flags |= EXT2_APPEND_FL;
	if (flags & S_IMMUTABLE)
		ei->i_flags |= EXT2_IMMUTABLE_FL;
	if (flags & S_NOATIME)
		ei->i_flags |= EXT2_NOATIME_FL;
	if (flags & S_DIRSYNC)
		ei->i_flags |= EXT2_DIRSYNC_FL;
}

struct inode *ext2_iget (struct super_block *sb, unsigned long ino)
{
	struct ext2_inode_info *ei;
	struct buffer_head * bh;
	struct ext2_inode *raw_inode;
	struct inode *inode;
	long ret = -EIO;
	int n;
	uid_t i_uid;
	gid_t i_gid;

	inode = iget_locked(sb, ino);
	if (!inode)
		return ERR_PTR(-ENOMEM);
	if (!(inode->i_state & I_NEW))
		return inode;

	ei = EXT2_I(inode);
	ei->i_block_alloc_info = NULL;

	raw_inode = ext2_get_inode(inode->i_sb, ino, &bh);
	if (IS_ERR(raw_inode)) {
		ret = PTR_ERR(raw_inode);
 		goto bad_inode;
	}

	inode->i_mode = le16_to_cpu(raw_inode->i_mode);
	i_uid = (uid_t)le16_to_cpu(raw_inode->i_uid_low);
	i_gid = (gid_t)le16_to_cpu(raw_inode->i_gid_low);
	if (!(test_opt (inode->i_sb, NO_UID32))) {
		i_uid |= le16_to_cpu(raw_inode->i_uid_high) << 16;
		i_gid |= le16_to_cpu(raw_inode->i_gid_high) << 16;
	}
	i_uid_write(inode, i_uid);
	i_gid_write(inode, i_gid);
	set_nlink(inode, le16_to_cpu(raw_inode->i_links_count));
	inode->i_size = le32_to_cpu(raw_inode->i_size);
	inode->i_atime.tv_sec = (signed)le32_to_cpu(raw_inode->i_atime);
	inode->i_ctime.tv_sec = (signed)le32_to_cpu(raw_inode->i_ctime);
	inode->i_mtime.tv_sec = (signed)le32_to_cpu(raw_inode->i_mtime);
	inode->i_atime.tv_nsec = inode->i_mtime.tv_nsec = inode->i_ctime.tv_nsec = 0;
	ei->i_dtime = le32_to_cpu(raw_inode->i_dtime);
	/* We now have enough fields to check if the inode was active or not.
	 * This is needed because nfsd might try to access dead inodes
	 * the test is that same one that e2fsck uses
	 * NeilBrown 1999oct15
	 */
	if (inode->i_nlink == 0 && (inode->i_mode == 0 || ei->i_dtime)) {
		/* this inode is deleted */
		brelse (bh);
		ret = -ESTALE;
		goto bad_inode;
	}
	inode->i_blocks = le32_to_cpu(raw_inode->i_blocks);
	ei->i_flags = le32_to_cpu(raw_inode->i_flags);
	ei->i_faddr = le32_to_cpu(raw_inode->i_faddr);
	ei->i_frag_no = raw_inode->i_frag;
	ei->i_frag_size = raw_inode->i_fsize;
	ei->i_file_acl = le32_to_cpu(raw_inode->i_file_acl);
	ei->i_dir_acl = 0;

	if (ei->i_file_acl &&
	    !ext2_data_block_valid(EXT2_SB(sb), ei->i_file_acl, 1)) {
		ext2_error(sb, "ext2_iget", "bad extended attribute block %u",
			   ei->i_file_acl);
		brelse(bh);
		ret = -EFSCORRUPTED;
		goto bad_inode;
	}

	if (S_ISREG(inode->i_mode))
		inode->i_size |= ((__u64)le32_to_cpu(raw_inode->i_size_high)) << 32;
	else
		ei->i_dir_acl = le32_to_cpu(raw_inode->i_dir_acl);
	ei->i_dtime = 0;
	inode->i_generation = le32_to_cpu(raw_inode->i_generation);
	ei->i_state = 0;
	ei->i_block_group = (ino - 1) / EXT2_INODES_PER_GROUP(inode->i_sb);
	ei->i_dir_start_lookup = 0;

	/*
	 * NOTE! The in-memory inode i_data array is in little-endian order
	 * even on big-endian machines: we do NOT byteswap the block numbers!
	 */
	for (n = 0; n < EXT2_N_BLOCKS; n++)
		ei->i_data[n] = raw_inode->i_block[n];

	if (S_ISREG(inode->i_mode)) {
		inode->i_op = &ext2_file_inode_operations;
		if (test_opt(inode->i_sb, NOBH)) {
			inode->i_mapping->a_ops = &ext2_nobh_aops;
			inode->i_fop = &ext2_file_operations;
		} else {
			inode->i_mapping->a_ops = &ext2_aops;
			inode->i_fop = &ext2_file_operations;
		}
	} else if (S_ISDIR(inode->i_mode)) {
		inode->i_op = &ext2_dir_inode_operations;
		inode->i_fop = &ext2_dir_operations;
		if (test_opt(inode->i_sb, NOBH))
			inode->i_mapping->a_ops = &ext2_nobh_aops;
		else
			inode->i_mapping->a_ops = &ext2_aops;
	} else if (S_ISLNK(inode->i_mode)) {
		if (ext2_inode_is_fast_symlink(inode)) {
			inode->i_link = (char *)ei->i_data;
			inode->i_op = &ext2_fast_symlink_inode_operations;
			nd_terminate_link(ei->i_data, inode->i_size,
				sizeof(ei->i_data) - 1);
		} else {
			inode->i_op = &ext2_symlink_inode_operations;
			inode_nohighmem(inode);
			if (test_opt(inode->i_sb, NOBH))
				inode->i_mapping->a_ops = &ext2_nobh_aops;
			else
				inode->i_mapping->a_ops = &ext2_aops;
		}
	} else {
		inode->i_op = &ext2_special_inode_operations;
		if (raw_inode->i_block[0])
			init_special_inode(inode, inode->i_mode,
			   old_decode_dev(le32_to_cpu(raw_inode->i_block[0])));
		else 
			init_special_inode(inode, inode->i_mode,
			   new_decode_dev(le32_to_cpu(raw_inode->i_block[1])));
	}
	brelse (bh);
	ext2_set_inode_flags(inode);
	unlock_new_inode(inode);
	return inode;
	
bad_inode:
	iget_failed(inode);
	return ERR_PTR(ret);
}

static int __ext2_write_inode(struct inode *inode, int do_sync)
{
	struct ext2_inode_info *ei = EXT2_I(inode);
	struct super_block *sb = inode->i_sb;
	ino_t ino = inode->i_ino;
	uid_t uid = i_uid_read(inode);
	gid_t gid = i_gid_read(inode);
	struct buffer_head * bh;
	struct ext2_inode * raw_inode = ext2_get_inode(sb, ino, &bh);
	int n;
	int err = 0;

	if (IS_ERR(raw_inode))
 		return -EIO;

	/* For fields not not tracking in the in-memory inode,
	 * initialise them to zero for new inodes. */
	if (ei->i_state & EXT2_STATE_NEW)
		memset(raw_inode, 0, EXT2_SB(sb)->s_inode_size);

	ext2_get_inode_flags(ei);
	raw_inode->i_mode = cpu_to_le16(inode->i_mode);
	if (!(test_opt(sb, NO_UID32))) {
		raw_inode->i_uid_low = cpu_to_le16(low_16_bits(uid));
		raw_inode->i_gid_low = cpu_to_le16(low_16_bits(gid));
/*
 * Fix up interoperability with old kernels. Otherwise, old inodes get
 * re-used with the upper 16 bits of the uid/gid intact
 */
		if (!ei->i_dtime) {
			raw_inode->i_uid_high = cpu_to_le16(high_16_bits(uid));
			raw_inode->i_gid_high = cpu_to_le16(high_16_bits(gid));
		} else {
			raw_inode->i_uid_high = 0;
			raw_inode->i_gid_high = 0;
		}
	} else {
		raw_inode->i_uid_low = cpu_to_le16(fs_high2lowuid(uid));
		raw_inode->i_gid_low = cpu_to_le16(fs_high2lowgid(gid));
		raw_inode->i_uid_high = 0;
		raw_inode->i_gid_high = 0;
	}
	raw_inode->i_links_count = cpu_to_le16(inode->i_nlink);
	raw_inode->i_size = cpu_to_le32(inode->i_size);
	raw_inode->i_atime = cpu_to_le32(inode->i_atime.tv_sec);
	raw_inode->i_ctime = cpu_to_le32(inode->i_ctime.tv_sec);
	raw_inode->i_mtime = cpu_to_le32(inode->i_mtime.tv_sec);

	raw_inode->i_blocks = cpu_to_le32(inode->i_blocks);
	raw_inode->i_dtime = cpu_to_le32(ei->i_dtime);
	raw_inode->i_flags = cpu_to_le32(ei->i_flags);
	raw_inode->i_faddr = cpu_to_le32(ei->i_faddr);
	raw_inode->i_frag = ei->i_frag_no;
	raw_inode->i_fsize = ei->i_frag_size;
	raw_inode->i_file_acl = cpu_to_le32(ei->i_file_acl);
	if (!S_ISREG(inode->i_mode))
		raw_inode->i_dir_acl = cpu_to_le32(ei->i_dir_acl);
	else {
		raw_inode->i_size_high = cpu_to_le32(inode->i_size >> 32);
		if (inode->i_size > 0x7fffffffULL) {
			if (!EXT2_HAS_RO_COMPAT_FEATURE(sb,
					EXT2_FEATURE_RO_COMPAT_LARGE_FILE) ||
			    EXT2_SB(sb)->s_es->s_rev_level ==
					cpu_to_le32(EXT2_GOOD_OLD_REV)) {
			       /* If this is the first large file
				* created, add a flag to the superblock.
				*/
				spin_lock(&EXT2_SB(sb)->s_lock);
				ext2_update_dynamic_rev(sb);
				EXT2_SET_RO_COMPAT_FEATURE(sb,
					EXT2_FEATURE_RO_COMPAT_LARGE_FILE);
				spin_unlock(&EXT2_SB(sb)->s_lock);
				ext2_write_super(sb);
			}
		}
	}
	
	raw_inode->i_generation = cpu_to_le32(inode->i_generation);
	if (S_ISCHR(inode->i_mode) || S_ISBLK(inode->i_mode)) {
		if (old_valid_dev(inode->i_rdev)) {
			raw_inode->i_block[0] =
				cpu_to_le32(old_encode_dev(inode->i_rdev));
			raw_inode->i_block[1] = 0;
		} else {
			raw_inode->i_block[0] = 0;
			raw_inode->i_block[1] =
				cpu_to_le32(new_encode_dev(inode->i_rdev));
			raw_inode->i_block[2] = 0;
		}
	} else for (n = 0; n < EXT2_N_BLOCKS; n++)
		raw_inode->i_block[n] = ei->i_data[n];
	mark_buffer_dirty(bh);
	if (do_sync) {
		sync_dirty_buffer(bh);
		if (buffer_req(bh) && !buffer_uptodate(bh)) {
			printk ("IO error syncing ext2 inode [%s:%08lx]\n",
				sb->s_id, (unsigned long) ino);
			err = -EIO;
		}
	}
	ei->i_state &= ~EXT2_STATE_NEW;
	brelse (bh);
	return err;
}

int ext2_write_inode(struct inode *inode, struct writeback_control *wbc)
{
	return __ext2_write_inode(inode, wbc->sync_mode == WB_SYNC_ALL);
}

int ext2_setattr(struct dentry *dentry, struct iattr *iattr)
{
	struct inode *inode = d_inode(dentry);
	int error;

	error = setattr_prepare(dentry, iattr);
	if (error)
		return error;

	if (is_quota_modification(inode, iattr)) {
		error = dquot_initialize(inode);
		if (error)
			return error;
	}
	if ((iattr->ia_valid & ATTR_UID && !uid_eq(iattr->ia_uid, inode->i_uid)) ||
	    (iattr->ia_valid & ATTR_GID && !gid_eq(iattr->ia_gid, inode->i_gid))) {
		error = dquot_transfer(inode, iattr);
		if (error)
			return error;
	}
	if (iattr->ia_valid & ATTR_SIZE && iattr->ia_size != inode->i_size) {
		error = ext2_setsize(inode, iattr->ia_size);
		if (error)
			return error;
	}
	setattr_copy(inode, iattr);
	if (iattr->ia_valid & ATTR_MODE)
		error = posix_acl_chmod(inode, inode->i_mode);
	mark_inode_dirty(inode);

	return error;
}<|MERGE_RESOLUTION|>--- conflicted
+++ resolved
@@ -761,10 +761,6 @@
 	ext2_splice_branch(inode, iblock, partial, indirect_blks, count);
 	mutex_unlock(&ei->truncate_mutex);
 got_it:
-<<<<<<< HEAD
-	*bno = le32_to_cpu(chain[depth-1].key);
-=======
->>>>>>> d06e622d
 	if (count > blocks_to_boundary)
 		*boundary = true;
 	err = count;

#ifndef __LINUX_REGMAP_H
#define __LINUX_REGMAP_H

/*
 * Register map access API
 *
 * Copyright 2011 Wolfson Microelectronics plc
 *
 * Author: Mark Brown <broonie@opensource.wolfsonmicro.com>
 *
 * This program is free software; you can redistribute it and/or modify
 * it under the terms of the GNU General Public License version 2 as
 * published by the Free Software Foundation.
 */

#include <linux/list.h>
#include <linux/rbtree.h>

struct module;
struct device;
struct i2c_client;
struct irq_domain;
struct spi_device;
struct regmap;
struct regmap_range_cfg;

/* An enum of all the supported cache types */
enum regcache_type {
	REGCACHE_NONE,
	REGCACHE_RBTREE,
	REGCACHE_COMPRESSED
};

/**
 * Default value for a register.  We use an array of structs rather
 * than a simple array as many modern devices have very sparse
 * register maps.
 *
 * @reg: Register address.
 * @def: Register default value.
 */
struct reg_default {
	unsigned int reg;
	unsigned int def;
};

#ifdef CONFIG_REGMAP

enum regmap_endian {
	/* Unspecified -> 0 -> Backwards compatible default */
	REGMAP_ENDIAN_DEFAULT = 0,
	REGMAP_ENDIAN_BIG,
	REGMAP_ENDIAN_LITTLE,
	REGMAP_ENDIAN_NATIVE,
};

typedef void (*regmap_lock)(void *);
typedef void (*regmap_unlock)(void *);

/**
 * A register range, used for access related checks
 * (readable/writeable/volatile/precious checks)
 *
 * @range_min: address of first register
 * @range_max: address of last register
 */
struct regmap_range {
	unsigned int range_min;
	unsigned int range_max;
};

/*
 * A table of ranges including some yes ranges and some no ranges.
 * If a register belongs to a no_range, the corresponding check function
 * will return false. If a register belongs to a yes range, the corresponding
 * check function will return true. "no_ranges" are searched first.
 *
 * @yes_ranges : pointer to an array of regmap ranges used as "yes ranges"
 * @n_yes_ranges: size of the above array
 * @no_ranges: pointer to an array of regmap ranges used as "no ranges"
 * @n_no_ranges: size of the above array
 */
struct regmap_access_table {
	const struct regmap_range *yes_ranges;
	unsigned int n_yes_ranges;
	const struct regmap_range *no_ranges;
	unsigned int n_no_ranges;
};

typedef void (*regmap_lock)(void *);
typedef void (*regmap_unlock)(void *);

/**
 * Configuration for the register map of a device.
 *
 * @name: Optional name of the regmap. Useful when a device has multiple
 *        register regions.
 *
 * @reg_bits: Number of bits in a register address, mandatory.
 * @reg_stride: The register address stride. Valid register addresses are a
 *              multiple of this value. If set to 0, a value of 1 will be
 *              used.
 * @pad_bits: Number of bits of padding between register and value.
 * @val_bits: Number of bits in a register value, mandatory.
 *
 * @writeable_reg: Optional callback returning true if the register
 *		   can be written to. If this field is NULL but wr_table
 *		   (see below) is not, the check is performed on such table
 *                 (a register is writeable if it belongs to one of the ranges
 *                  specified by wr_table).
 * @readable_reg: Optional callback returning true if the register
 *		  can be read from. If this field is NULL but rd_table
 *		   (see below) is not, the check is performed on such table
 *                 (a register is readable if it belongs to one of the ranges
 *                  specified by rd_table).
 * @volatile_reg: Optional callback returning true if the register
 *		  value can't be cached. If this field is NULL but
 *		  volatile_table (see below) is not, the check is performed on
 *                such table (a register is volatile if it belongs to one of
 *                the ranges specified by volatile_table).
 * @precious_reg: Optional callback returning true if the rgister
<<<<<<< HEAD
 *                should not be read outside of a call from the driver
 *                (eg, a clear on read interrupt status register).
 * @lock:         Optional lock callback (overrides regmap's default lock
 *                function, based on spinlock or mutex).
 * @unlock:       As above for unlocking.
 * @lock_arg:     this field is passed as the only argument of lock/unlock
 *                functions (ignored in case regular lock/unlock functions
 *                are not overridden).
=======
 *		  should not be read outside of a call from the driver
 *		  (eg, a clear on read interrupt status register). If this
 *                field is NULL but precious_table (see below) is not, the
 *                check is performed on such table (a register is precious if
 *                it belongs to one of the ranges specified by precious_table).
 * @lock:	  Optional lock callback (overrides regmap's default lock
 *		  function, based on spinlock or mutex).
 * @unlock:	  As above for unlocking.
 * @lock_arg:	  this field is passed as the only argument of lock/unlock
 *		  functions (ignored in case regular lock/unlock functions
 *		  are not overridden).
>>>>>>> 76aad392
 *
 * @max_register: Optional, specifies the maximum valid register index.
 * @wr_table:     Optional, points to a struct regmap_access_table specifying
 *                valid ranges for write access.
 * @rd_table:     As above, for read access.
 * @volatile_table: As above, for volatile registers.
 * @precious_table: As above, for precious registers.
 * @reg_defaults: Power on reset values for registers (for use with
 *                register cache support).
 * @num_reg_defaults: Number of elements in reg_defaults.
 *
 * @read_flag_mask: Mask to be set in the top byte of the register when doing
 *                  a read.
 * @write_flag_mask: Mask to be set in the top byte of the register when doing
 *                   a write. If both read_flag_mask and write_flag_mask are
 *                   empty the regmap_bus default masks are used.
 * @use_single_rw: If set, converts the bulk read and write operations into
 *		    a series of single read and write operations. This is useful
 *		    for device that does not support bulk read and write.
 *
 * @cache_type: The actual cache type.
 * @reg_defaults_raw: Power on reset values for registers (for use with
 *                    register cache support).
 * @num_reg_defaults_raw: Number of elements in reg_defaults_raw.
 * @reg_format_endian: Endianness for formatted register addresses. If this is
 *                     DEFAULT, the @reg_format_endian_default value from the
 *                     regmap bus is used.
 * @val_format_endian: Endianness for formatted register values. If this is
 *                     DEFAULT, the @reg_format_endian_default value from the
 *                     regmap bus is used.
 *
 * @ranges: Array of configuration entries for virtual address ranges.
 * @num_ranges: Number of range configuration entries.
 */
struct regmap_config {
	const char *name;

	int reg_bits;
	int reg_stride;
	int pad_bits;
	int val_bits;

	bool (*writeable_reg)(struct device *dev, unsigned int reg);
	bool (*readable_reg)(struct device *dev, unsigned int reg);
	bool (*volatile_reg)(struct device *dev, unsigned int reg);
	bool (*precious_reg)(struct device *dev, unsigned int reg);
	regmap_lock lock;
	regmap_unlock unlock;
	void *lock_arg;

	unsigned int max_register;
	const struct regmap_access_table *wr_table;
	const struct regmap_access_table *rd_table;
	const struct regmap_access_table *volatile_table;
	const struct regmap_access_table *precious_table;
	const struct reg_default *reg_defaults;
	unsigned int num_reg_defaults;
	enum regcache_type cache_type;
	const void *reg_defaults_raw;
	unsigned int num_reg_defaults_raw;

	u8 read_flag_mask;
	u8 write_flag_mask;

	bool use_single_rw;

	enum regmap_endian reg_format_endian;
	enum regmap_endian val_format_endian;

	const struct regmap_range_cfg *ranges;
	unsigned int num_ranges;
};

/**
 * Configuration for indirectly accessed or paged registers.
 * Registers, mapped to this virtual range, are accessed in two steps:
 *     1. page selector register update;
 *     2. access through data window registers.
 *
 * @name: Descriptive name for diagnostics
 *
 * @range_min: Address of the lowest register address in virtual range.
 * @range_max: Address of the highest register in virtual range.
 *
 * @page_sel_reg: Register with selector field.
 * @page_sel_mask: Bit shift for selector value.
 * @page_sel_shift: Bit mask for selector value.
 *
 * @window_start: Address of first (lowest) register in data window.
 * @window_len: Number of registers in data window.
 */
struct regmap_range_cfg {
	const char *name;

	/* Registers of virtual address range */
	unsigned int range_min;
	unsigned int range_max;

	/* Page selector for indirect addressing */
	unsigned int selector_reg;
	unsigned int selector_mask;
	int selector_shift;

	/* Data window (per each page) */
	unsigned int window_start;
	unsigned int window_len;
};

typedef int (*regmap_hw_write)(void *context, const void *data,
			       size_t count);
typedef int (*regmap_hw_gather_write)(void *context,
				      const void *reg, size_t reg_len,
				      const void *val, size_t val_len);
typedef int (*regmap_hw_read)(void *context,
			      const void *reg_buf, size_t reg_size,
			      void *val_buf, size_t val_size);
typedef void (*regmap_hw_free_context)(void *context);

/**
 * Description of a hardware bus for the register map infrastructure.
 *
 * @fast_io: Register IO is fast. Use a spinlock instead of a mutex
 *	     to perform locking. This field is ignored if custom lock/unlock
 *	     functions are used (see fields lock/unlock of
 *	     struct regmap_config).
 * @write: Write operation.
 * @gather_write: Write operation with split register/value, return -ENOTSUPP
 *                if not implemented  on a given device.
 * @read: Read operation.  Data is returned in the buffer used to transmit
 *         data.
 * @read_flag_mask: Mask to be set in the top byte of the register when doing
 *                  a read.
 * @reg_format_endian_default: Default endianness for formatted register
 *     addresses. Used when the regmap_config specifies DEFAULT. If this is
 *     DEFAULT, BIG is assumed.
 * @val_format_endian_default: Default endianness for formatted register
 *     values. Used when the regmap_config specifies DEFAULT. If this is
 *     DEFAULT, BIG is assumed.
 */
struct regmap_bus {
	bool fast_io;
	regmap_hw_write write;
	regmap_hw_gather_write gather_write;
	regmap_hw_read read;
	regmap_hw_free_context free_context;
	u8 read_flag_mask;
	enum regmap_endian reg_format_endian_default;
	enum regmap_endian val_format_endian_default;
};

struct regmap *regmap_init(struct device *dev,
			   const struct regmap_bus *bus,
			   void *bus_context,
			   const struct regmap_config *config);
struct regmap *regmap_init_i2c(struct i2c_client *i2c,
			       const struct regmap_config *config);
struct regmap *regmap_init_spi(struct spi_device *dev,
			       const struct regmap_config *config);
struct regmap *regmap_init_mmio(struct device *dev,
				void __iomem *regs,
				const struct regmap_config *config);

struct regmap *devm_regmap_init(struct device *dev,
				const struct regmap_bus *bus,
				void *bus_context,
				const struct regmap_config *config);
struct regmap *devm_regmap_init_i2c(struct i2c_client *i2c,
				    const struct regmap_config *config);
struct regmap *devm_regmap_init_spi(struct spi_device *dev,
				    const struct regmap_config *config);
struct regmap *devm_regmap_init_mmio(struct device *dev,
				     void __iomem *regs,
				     const struct regmap_config *config);

void regmap_exit(struct regmap *map);
int regmap_reinit_cache(struct regmap *map,
			const struct regmap_config *config);
struct regmap *dev_get_regmap(struct device *dev, const char *name);
int regmap_write(struct regmap *map, unsigned int reg, unsigned int val);
int regmap_raw_write(struct regmap *map, unsigned int reg,
		     const void *val, size_t val_len);
int regmap_bulk_write(struct regmap *map, unsigned int reg, const void *val,
			size_t val_count);
int regmap_read(struct regmap *map, unsigned int reg, unsigned int *val);
int regmap_raw_read(struct regmap *map, unsigned int reg,
		    void *val, size_t val_len);
int regmap_bulk_read(struct regmap *map, unsigned int reg, void *val,
		     size_t val_count);
int regmap_update_bits(struct regmap *map, unsigned int reg,
		       unsigned int mask, unsigned int val);
int regmap_update_bits_check(struct regmap *map, unsigned int reg,
			     unsigned int mask, unsigned int val,
			     bool *change);
int regmap_get_val_bytes(struct regmap *map);

int regcache_sync(struct regmap *map);
int regcache_sync_region(struct regmap *map, unsigned int min,
			 unsigned int max);
void regcache_cache_only(struct regmap *map, bool enable);
void regcache_cache_bypass(struct regmap *map, bool enable);
void regcache_mark_dirty(struct regmap *map);

int regmap_register_patch(struct regmap *map, const struct reg_default *regs,
			  int num_regs);

static inline bool regmap_reg_in_range(unsigned int reg,
				       const struct regmap_range *range)
{
	return reg >= range->range_min && reg <= range->range_max;
}

bool regmap_reg_in_ranges(unsigned int reg,
			  const struct regmap_range *ranges,
			  unsigned int nranges);

/**
 * Description of an IRQ for the generic regmap irq_chip.
 *
 * @reg_offset: Offset of the status/mask register within the bank
 * @mask:       Mask used to flag/control the register.
 */
struct regmap_irq {
	unsigned int reg_offset;
	unsigned int mask;
};

/**
 * Description of a generic regmap irq_chip.  This is not intended to
 * handle every possible interrupt controller, but it should handle a
 * substantial proportion of those that are found in the wild.
 *
 * @name:        Descriptive name for IRQ controller.
 *
 * @status_base: Base status register address.
 * @mask_base:   Base mask register address.
 * @ack_base:    Base ack address.  If zero then the chip is clear on read.
 * @wake_base:   Base address for wake enables.  If zero unsupported.
 * @irq_reg_stride:  Stride to use for chips where registers are not contiguous.
 * @runtime_pm:  Hold a runtime PM lock on the device when accessing it.
 *
 * @num_regs:    Number of registers in each control bank.
 * @irqs:        Descriptors for individual IRQs.  Interrupt numbers are
 *               assigned based on the index in the array of the interrupt.
 * @num_irqs:    Number of descriptors.
 */
struct regmap_irq_chip {
	const char *name;

	unsigned int status_base;
	unsigned int mask_base;
	unsigned int ack_base;
	unsigned int wake_base;
	unsigned int irq_reg_stride;
	unsigned int mask_invert;
	bool runtime_pm;

	int num_regs;

	const struct regmap_irq *irqs;
	int num_irqs;
};

struct regmap_irq_chip_data;

int regmap_add_irq_chip(struct regmap *map, int irq, int irq_flags,
			int irq_base, const struct regmap_irq_chip *chip,
			struct regmap_irq_chip_data **data);
void regmap_del_irq_chip(int irq, struct regmap_irq_chip_data *data);
int regmap_irq_chip_get_base(struct regmap_irq_chip_data *data);
int regmap_irq_get_virq(struct regmap_irq_chip_data *data, int irq);
struct irq_domain *regmap_irq_get_domain(struct regmap_irq_chip_data *data);

#else

/*
 * These stubs should only ever be called by generic code which has
 * regmap based facilities, if they ever get called at runtime
 * something is going wrong and something probably needs to select
 * REGMAP.
 */

static inline int regmap_write(struct regmap *map, unsigned int reg,
			       unsigned int val)
{
	WARN_ONCE(1, "regmap API is disabled");
	return -EINVAL;
}

static inline int regmap_raw_write(struct regmap *map, unsigned int reg,
				   const void *val, size_t val_len)
{
	WARN_ONCE(1, "regmap API is disabled");
	return -EINVAL;
}

static inline int regmap_bulk_write(struct regmap *map, unsigned int reg,
				    const void *val, size_t val_count)
{
	WARN_ONCE(1, "regmap API is disabled");
	return -EINVAL;
}

static inline int regmap_read(struct regmap *map, unsigned int reg,
			      unsigned int *val)
{
	WARN_ONCE(1, "regmap API is disabled");
	return -EINVAL;
}

static inline int regmap_raw_read(struct regmap *map, unsigned int reg,
				  void *val, size_t val_len)
{
	WARN_ONCE(1, "regmap API is disabled");
	return -EINVAL;
}

static inline int regmap_bulk_read(struct regmap *map, unsigned int reg,
				   void *val, size_t val_count)
{
	WARN_ONCE(1, "regmap API is disabled");
	return -EINVAL;
}

static inline int regmap_update_bits(struct regmap *map, unsigned int reg,
				     unsigned int mask, unsigned int val)
{
	WARN_ONCE(1, "regmap API is disabled");
	return -EINVAL;
}

static inline int regmap_update_bits_check(struct regmap *map,
					   unsigned int reg,
					   unsigned int mask, unsigned int val,
					   bool *change)
{
	WARN_ONCE(1, "regmap API is disabled");
	return -EINVAL;
}

static inline int regmap_get_val_bytes(struct regmap *map)
{
	WARN_ONCE(1, "regmap API is disabled");
	return -EINVAL;
}

static inline int regcache_sync(struct regmap *map)
{
	WARN_ONCE(1, "regmap API is disabled");
	return -EINVAL;
}

static inline int regcache_sync_region(struct regmap *map, unsigned int min,
				       unsigned int max)
{
	WARN_ONCE(1, "regmap API is disabled");
	return -EINVAL;
}

static inline void regcache_cache_only(struct regmap *map, bool enable)
{
	WARN_ONCE(1, "regmap API is disabled");
}

static inline void regcache_cache_bypass(struct regmap *map, bool enable)
{
	WARN_ONCE(1, "regmap API is disabled");
}

static inline void regcache_mark_dirty(struct regmap *map)
{
	WARN_ONCE(1, "regmap API is disabled");
}

static inline int regmap_register_patch(struct regmap *map,
					const struct reg_default *regs,
					int num_regs)
{
	WARN_ONCE(1, "regmap API is disabled");
	return -EINVAL;
}

static inline struct regmap *dev_get_regmap(struct device *dev,
					    const char *name)
{
	return NULL;
}

#endif

#endif<|MERGE_RESOLUTION|>--- conflicted
+++ resolved
@@ -53,9 +53,6 @@
 	REGMAP_ENDIAN_LITTLE,
 	REGMAP_ENDIAN_NATIVE,
 };
-
-typedef void (*regmap_lock)(void *);
-typedef void (*regmap_unlock)(void *);
 
 /**
  * A register range, used for access related checks
@@ -119,16 +116,6 @@
  *                such table (a register is volatile if it belongs to one of
  *                the ranges specified by volatile_table).
  * @precious_reg: Optional callback returning true if the rgister
-<<<<<<< HEAD
- *                should not be read outside of a call from the driver
- *                (eg, a clear on read interrupt status register).
- * @lock:         Optional lock callback (overrides regmap's default lock
- *                function, based on spinlock or mutex).
- * @unlock:       As above for unlocking.
- * @lock_arg:     this field is passed as the only argument of lock/unlock
- *                functions (ignored in case regular lock/unlock functions
- *                are not overridden).
-=======
  *		  should not be read outside of a call from the driver
  *		  (eg, a clear on read interrupt status register). If this
  *                field is NULL but precious_table (see below) is not, the
@@ -140,7 +127,6 @@
  * @lock_arg:	  this field is passed as the only argument of lock/unlock
  *		  functions (ignored in case regular lock/unlock functions
  *		  are not overridden).
->>>>>>> 76aad392
  *
  * @max_register: Optional, specifies the maximum valid register index.
  * @wr_table:     Optional, points to a struct regmap_access_table specifying

// SPDX-License-Identifier: GPL-2.0-or-later
/*
 * Universal Flash Storage Host controller driver Core
 * Copyright (C) 2011-2013 Samsung India Software Operations
 * Copyright (c) 2013-2016, The Linux Foundation. All rights reserved.
 *
 * Authors:
 *	Santosh Yaraganavi <santosh.sy@samsung.com>
 *	Vinayak Holikatti <h.vinayak@samsung.com>
 */

#include <linux/async.h>
#include <linux/devfreq.h>
#include <linux/nls.h>
#include <linux/of.h>
#include <linux/bitfield.h>
#include <linux/blk-pm.h>
#include <linux/blkdev.h>
#include "ufshcd.h"
#include "ufs_quirks.h"
#include "unipro.h"
#include "ufs-sysfs.h"
#include "ufs_bsg.h"
#include "ufshcd-crypto.h"
#include <asm/unaligned.h>
#include <linux/blkdev.h>

#define CREATE_TRACE_POINTS
#include <trace/events/ufs.h>

#define UFSHCD_ENABLE_INTRS	(UTP_TRANSFER_REQ_COMPL |\
				 UTP_TASK_REQ_COMPL |\
				 UFSHCD_ERROR_MASK)
/* UIC command timeout, unit: ms */
#define UIC_CMD_TIMEOUT	500

/* NOP OUT retries waiting for NOP IN response */
#define NOP_OUT_RETRIES    10
/* Timeout after 50 msecs if NOP OUT hangs without response */
#define NOP_OUT_TIMEOUT    50 /* msecs */

/* Query request retries */
#define QUERY_REQ_RETRIES 3
/* Query request timeout */
#define QUERY_REQ_TIMEOUT 1500 /* 1.5 seconds */

/* Task management command timeout */
#define TM_CMD_TIMEOUT	100 /* msecs */

/* maximum number of retries for a general UIC command  */
#define UFS_UIC_COMMAND_RETRIES 3

/* maximum number of link-startup retries */
#define DME_LINKSTARTUP_RETRIES 3

/* Maximum retries for Hibern8 enter */
#define UIC_HIBERN8_ENTER_RETRIES 3

/* maximum number of reset retries before giving up */
#define MAX_HOST_RESET_RETRIES 5

/* Expose the flag value from utp_upiu_query.value */
#define MASK_QUERY_UPIU_FLAG_LOC 0xFF

/* Interrupt aggregation default timeout, unit: 40us */
#define INT_AGGR_DEF_TO	0x02

/* default delay of autosuspend: 2000 ms */
#define RPM_AUTOSUSPEND_DELAY_MS 2000

/* Default delay of RPM device flush delayed work */
#define RPM_DEV_FLUSH_RECHECK_WORK_DELAY_MS 5000

/* Default value of wait time before gating device ref clock */
#define UFSHCD_REF_CLK_GATING_WAIT_US 0xFF /* microsecs */

/* Polling time to wait for fDeviceInit */
#define FDEVICEINIT_COMPL_TIMEOUT 1500 /* millisecs */

#define ufshcd_toggle_vreg(_dev, _vreg, _on)				\
	({                                                              \
		int _ret;                                               \
		if (_on)                                                \
			_ret = ufshcd_enable_vreg(_dev, _vreg);         \
		else                                                    \
			_ret = ufshcd_disable_vreg(_dev, _vreg);        \
		_ret;                                                   \
	})

#define ufshcd_hex_dump(prefix_str, buf, len) do {                       \
	size_t __len = (len);                                            \
	print_hex_dump(KERN_ERR, prefix_str,                             \
		       __len > 4 ? DUMP_PREFIX_OFFSET : DUMP_PREFIX_NONE,\
		       16, 4, buf, __len, false);                        \
} while (0)

int ufshcd_dump_regs(struct ufs_hba *hba, size_t offset, size_t len,
		     const char *prefix)
{
	u32 *regs;
	size_t pos;

	if (offset % 4 != 0 || len % 4 != 0) /* keep readl happy */
		return -EINVAL;

	regs = kzalloc(len, GFP_ATOMIC);
	if (!regs)
		return -ENOMEM;

	for (pos = 0; pos < len; pos += 4)
		regs[pos / 4] = ufshcd_readl(hba, offset + pos);

	ufshcd_hex_dump(prefix, regs, len);
	kfree(regs);

	return 0;
}
EXPORT_SYMBOL_GPL(ufshcd_dump_regs);

enum {
	UFSHCD_MAX_CHANNEL	= 0,
	UFSHCD_MAX_ID		= 1,
	UFSHCD_CMD_PER_LUN	= 32,
	UFSHCD_CAN_QUEUE	= 32,
};

/* UFSHCD states */
enum {
	UFSHCD_STATE_RESET,
	UFSHCD_STATE_ERROR,
	UFSHCD_STATE_OPERATIONAL,
	UFSHCD_STATE_EH_SCHEDULED_FATAL,
	UFSHCD_STATE_EH_SCHEDULED_NON_FATAL,
};

/* UFSHCD error handling flags */
enum {
	UFSHCD_EH_IN_PROGRESS = (1 << 0),
};

/* UFSHCD UIC layer error flags */
enum {
	UFSHCD_UIC_DL_PA_INIT_ERROR = (1 << 0), /* Data link layer error */
	UFSHCD_UIC_DL_NAC_RECEIVED_ERROR = (1 << 1), /* Data link layer error */
	UFSHCD_UIC_DL_TCx_REPLAY_ERROR = (1 << 2), /* Data link layer error */
	UFSHCD_UIC_NL_ERROR = (1 << 3), /* Network layer error */
	UFSHCD_UIC_TL_ERROR = (1 << 4), /* Transport Layer error */
	UFSHCD_UIC_DME_ERROR = (1 << 5), /* DME error */
	UFSHCD_UIC_PA_GENERIC_ERROR = (1 << 6), /* Generic PA error */
};

#define ufshcd_set_eh_in_progress(h) \
	((h)->eh_flags |= UFSHCD_EH_IN_PROGRESS)
#define ufshcd_eh_in_progress(h) \
	((h)->eh_flags & UFSHCD_EH_IN_PROGRESS)
#define ufshcd_clear_eh_in_progress(h) \
	((h)->eh_flags &= ~UFSHCD_EH_IN_PROGRESS)

struct ufs_pm_lvl_states ufs_pm_lvl_states[] = {
	{UFS_ACTIVE_PWR_MODE, UIC_LINK_ACTIVE_STATE},
	{UFS_ACTIVE_PWR_MODE, UIC_LINK_HIBERN8_STATE},
	{UFS_SLEEP_PWR_MODE, UIC_LINK_ACTIVE_STATE},
	{UFS_SLEEP_PWR_MODE, UIC_LINK_HIBERN8_STATE},
	{UFS_POWERDOWN_PWR_MODE, UIC_LINK_HIBERN8_STATE},
	{UFS_POWERDOWN_PWR_MODE, UIC_LINK_OFF_STATE},
	/*
	 * For DeepSleep, the link is first put in hibern8 and then off.
	 * Leaving the link in hibern8 is not supported.
	 */
	{UFS_DEEPSLEEP_PWR_MODE, UIC_LINK_OFF_STATE},
};

static inline enum ufs_dev_pwr_mode
ufs_get_pm_lvl_to_dev_pwr_mode(enum ufs_pm_level lvl)
{
	return ufs_pm_lvl_states[lvl].dev_state;
}

static inline enum uic_link_state
ufs_get_pm_lvl_to_link_pwr_state(enum ufs_pm_level lvl)
{
	return ufs_pm_lvl_states[lvl].link_state;
}

static inline enum ufs_pm_level
ufs_get_desired_pm_lvl_for_dev_link_state(enum ufs_dev_pwr_mode dev_state,
					enum uic_link_state link_state)
{
	enum ufs_pm_level lvl;

	for (lvl = UFS_PM_LVL_0; lvl < UFS_PM_LVL_MAX; lvl++) {
		if ((ufs_pm_lvl_states[lvl].dev_state == dev_state) &&
			(ufs_pm_lvl_states[lvl].link_state == link_state))
			return lvl;
	}

	/* if no match found, return the level 0 */
	return UFS_PM_LVL_0;
}

static struct ufs_dev_fix ufs_fixups[] = {
	/* UFS cards deviations table */
	UFS_FIX(UFS_VENDOR_MICRON, UFS_ANY_MODEL,
		UFS_DEVICE_QUIRK_DELAY_BEFORE_LPM),
	UFS_FIX(UFS_VENDOR_SAMSUNG, UFS_ANY_MODEL,
		UFS_DEVICE_QUIRK_DELAY_BEFORE_LPM |
		UFS_DEVICE_QUIRK_HOST_PA_TACTIVATE |
		UFS_DEVICE_QUIRK_RECOVERY_FROM_DL_NAC_ERRORS),
	UFS_FIX(UFS_VENDOR_SKHYNIX, UFS_ANY_MODEL,
		UFS_DEVICE_QUIRK_HOST_PA_SAVECONFIGTIME),
	UFS_FIX(UFS_VENDOR_SKHYNIX, "hB8aL1" /*H28U62301AMR*/,
		UFS_DEVICE_QUIRK_HOST_VS_DEBUGSAVECONFIGTIME),
	UFS_FIX(UFS_VENDOR_TOSHIBA, UFS_ANY_MODEL,
		UFS_DEVICE_QUIRK_DELAY_BEFORE_LPM),
	UFS_FIX(UFS_VENDOR_TOSHIBA, "THGLF2G9C8KBADG",
		UFS_DEVICE_QUIRK_PA_TACTIVATE),
	UFS_FIX(UFS_VENDOR_TOSHIBA, "THGLF2G9D8KBADG",
		UFS_DEVICE_QUIRK_PA_TACTIVATE),
	END_FIX
};

static irqreturn_t ufshcd_tmc_handler(struct ufs_hba *hba);
static void ufshcd_async_scan(void *data, async_cookie_t cookie);
static int ufshcd_reset_and_restore(struct ufs_hba *hba);
static int ufshcd_eh_host_reset_handler(struct scsi_cmnd *cmd);
static int ufshcd_clear_tm_cmd(struct ufs_hba *hba, int tag);
static void ufshcd_hba_exit(struct ufs_hba *hba);
static int ufshcd_clear_ua_wluns(struct ufs_hba *hba);
static int ufshcd_probe_hba(struct ufs_hba *hba, bool async);
static int ufshcd_setup_clocks(struct ufs_hba *hba, bool on);
static int ufshcd_uic_hibern8_enter(struct ufs_hba *hba);
static inline void ufshcd_add_delay_before_dme_cmd(struct ufs_hba *hba);
static int ufshcd_host_reset_and_restore(struct ufs_hba *hba);
static void ufshcd_resume_clkscaling(struct ufs_hba *hba);
static void ufshcd_suspend_clkscaling(struct ufs_hba *hba);
static void __ufshcd_suspend_clkscaling(struct ufs_hba *hba);
static int ufshcd_scale_clks(struct ufs_hba *hba, bool scale_up);
static irqreturn_t ufshcd_intr(int irq, void *__hba);
static int ufshcd_change_power_mode(struct ufs_hba *hba,
			     struct ufs_pa_layer_attr *pwr_mode);
static void ufshcd_schedule_eh_work(struct ufs_hba *hba);
static int ufshcd_setup_hba_vreg(struct ufs_hba *hba, bool on);
static int ufshcd_setup_vreg(struct ufs_hba *hba, bool on);
static inline int ufshcd_config_vreg_hpm(struct ufs_hba *hba,
					 struct ufs_vreg *vreg);
static int ufshcd_try_to_abort_task(struct ufs_hba *hba, int tag);
static int ufshcd_wb_buf_flush_enable(struct ufs_hba *hba);
static int ufshcd_wb_buf_flush_disable(struct ufs_hba *hba);
static int ufshcd_wb_ctrl(struct ufs_hba *hba, bool enable);
static int ufshcd_wb_toggle_flush_during_h8(struct ufs_hba *hba, bool set);
static inline void ufshcd_wb_toggle_flush(struct ufs_hba *hba, bool enable);
static void ufshcd_hba_vreg_set_lpm(struct ufs_hba *hba);
static void ufshcd_hba_vreg_set_hpm(struct ufs_hba *hba);

static inline bool ufshcd_valid_tag(struct ufs_hba *hba, int tag)
{
	return tag >= 0 && tag < hba->nutrs;
}

static inline void ufshcd_enable_irq(struct ufs_hba *hba)
{
	if (!hba->is_irq_enabled) {
		enable_irq(hba->irq);
		hba->is_irq_enabled = true;
	}
}

static inline void ufshcd_disable_irq(struct ufs_hba *hba)
{
	if (hba->is_irq_enabled) {
		disable_irq(hba->irq);
		hba->is_irq_enabled = false;
	}
}

static inline void ufshcd_wb_config(struct ufs_hba *hba)
{
	int ret;

	if (!ufshcd_is_wb_allowed(hba))
		return;

	ret = ufshcd_wb_ctrl(hba, true);
	if (ret)
		dev_err(hba->dev, "%s: Enable WB failed: %d\n", __func__, ret);
	else
		dev_info(hba->dev, "%s: Write Booster Configured\n", __func__);
	ret = ufshcd_wb_toggle_flush_during_h8(hba, true);
	if (ret)
		dev_err(hba->dev, "%s: En WB flush during H8: failed: %d\n",
			__func__, ret);
	if (!(hba->quirks & UFSHCI_QUIRK_SKIP_MANUAL_WB_FLUSH_CTRL))
		ufshcd_wb_toggle_flush(hba, true);
}

static void ufshcd_scsi_unblock_requests(struct ufs_hba *hba)
{
	if (atomic_dec_and_test(&hba->scsi_block_reqs_cnt))
		scsi_unblock_requests(hba->host);
}

static void ufshcd_scsi_block_requests(struct ufs_hba *hba)
{
	if (atomic_inc_return(&hba->scsi_block_reqs_cnt) == 1)
		scsi_block_requests(hba->host);
}

static void ufshcd_add_cmd_upiu_trace(struct ufs_hba *hba, unsigned int tag,
		const char *str)
{
	struct utp_upiu_req *rq = hba->lrb[tag].ucd_req_ptr;

	trace_ufshcd_upiu(dev_name(hba->dev), str, &rq->header, &rq->sc.cdb);
}

static void ufshcd_add_query_upiu_trace(struct ufs_hba *hba, unsigned int tag,
		const char *str)
{
	struct utp_upiu_req *rq = hba->lrb[tag].ucd_req_ptr;

	trace_ufshcd_upiu(dev_name(hba->dev), str, &rq->header, &rq->qr);
}

static void ufshcd_add_tm_upiu_trace(struct ufs_hba *hba, unsigned int tag,
		const char *str)
{
	int off = (int)tag - hba->nutrs;
	struct utp_task_req_desc *descp = &hba->utmrdl_base_addr[off];

	trace_ufshcd_upiu(dev_name(hba->dev), str, &descp->req_header,
			&descp->input_param1);
}

static void ufshcd_add_uic_command_trace(struct ufs_hba *hba,
					 struct uic_command *ucmd,
					 const char *str)
{
	u32 cmd;

	if (!trace_ufshcd_uic_command_enabled())
		return;

	if (!strcmp(str, "send"))
		cmd = ucmd->command;
	else
		cmd = ufshcd_readl(hba, REG_UIC_COMMAND);

	trace_ufshcd_uic_command(dev_name(hba->dev), str, cmd,
				 ufshcd_readl(hba, REG_UIC_COMMAND_ARG_1),
				 ufshcd_readl(hba, REG_UIC_COMMAND_ARG_2),
				 ufshcd_readl(hba, REG_UIC_COMMAND_ARG_3));
}

static void ufshcd_add_command_trace(struct ufs_hba *hba,
		unsigned int tag, const char *str)
{
	sector_t lba = -1;
	u8 opcode = 0, group_id = 0;
	u32 intr, doorbell;
	struct ufshcd_lrb *lrbp = &hba->lrb[tag];
	struct scsi_cmnd *cmd = lrbp->cmd;
	int transfer_len = -1;

	if (!trace_ufshcd_command_enabled()) {
		/* trace UPIU W/O tracing command */
		if (cmd)
			ufshcd_add_cmd_upiu_trace(hba, tag, str);
		return;
	}

	if (cmd) { /* data phase exists */
		/* trace UPIU also */
		ufshcd_add_cmd_upiu_trace(hba, tag, str);
		opcode = cmd->cmnd[0];
		if ((opcode == READ_10) || (opcode == WRITE_10)) {
			/*
			 * Currently we only fully trace read(10) and write(10)
			 * commands
			 */
			if (cmd->request && cmd->request->bio)
				lba = cmd->request->bio->bi_iter.bi_sector;
			transfer_len = be32_to_cpu(
				lrbp->ucd_req_ptr->sc.exp_data_transfer_len);
			if (opcode == WRITE_10)
				group_id = lrbp->cmd->cmnd[6];
		} else if (opcode == UNMAP) {
			if (cmd->request) {
				lba = scsi_get_lba(cmd);
				transfer_len = blk_rq_bytes(cmd->request);
			}
		}
	}

	intr = ufshcd_readl(hba, REG_INTERRUPT_STATUS);
	doorbell = ufshcd_readl(hba, REG_UTP_TRANSFER_REQ_DOOR_BELL);
	trace_ufshcd_command(dev_name(hba->dev), str, tag,
			doorbell, transfer_len, intr, lba, opcode, group_id);
}

static void ufshcd_print_clk_freqs(struct ufs_hba *hba)
{
	struct ufs_clk_info *clki;
	struct list_head *head = &hba->clk_list_head;

	if (list_empty(head))
		return;

	list_for_each_entry(clki, head, list) {
		if (!IS_ERR_OR_NULL(clki->clk) && clki->min_freq &&
				clki->max_freq)
			dev_err(hba->dev, "clk: %s, rate: %u\n",
					clki->name, clki->curr_freq);
	}
}

static void ufshcd_print_evt(struct ufs_hba *hba, u32 id,
			     char *err_name)
{
	int i;
	bool found = false;
	struct ufs_event_hist *e;
<<<<<<< HEAD

	if (id >= UFS_EVT_CNT)
		return;

	e = &hba->ufs_stats.event[id];

	for (i = 0; i < UFS_EVENT_HIST_LENGTH; i++) {
		int p = (i + e->pos) % UFS_EVENT_HIST_LENGTH;

=======

	if (id >= UFS_EVT_CNT)
		return;

	e = &hba->ufs_stats.event[id];

	for (i = 0; i < UFS_EVENT_HIST_LENGTH; i++) {
		int p = (i + e->pos) % UFS_EVENT_HIST_LENGTH;

>>>>>>> 6ee1d745
		if (e->tstamp[p] == 0)
			continue;
		dev_err(hba->dev, "%s[%d] = 0x%x at %lld us\n", err_name, p,
			e->val[p], ktime_to_us(e->tstamp[p]));
		found = true;
	}

	if (!found)
		dev_err(hba->dev, "No record of %s\n", err_name);
}

static void ufshcd_print_evt_hist(struct ufs_hba *hba)
{
	ufshcd_dump_regs(hba, 0, UFSHCI_REG_SPACE_SIZE, "host_regs: ");

	ufshcd_print_evt(hba, UFS_EVT_PA_ERR, "pa_err");
	ufshcd_print_evt(hba, UFS_EVT_DL_ERR, "dl_err");
	ufshcd_print_evt(hba, UFS_EVT_NL_ERR, "nl_err");
	ufshcd_print_evt(hba, UFS_EVT_TL_ERR, "tl_err");
	ufshcd_print_evt(hba, UFS_EVT_DME_ERR, "dme_err");
	ufshcd_print_evt(hba, UFS_EVT_AUTO_HIBERN8_ERR,
			 "auto_hibern8_err");
	ufshcd_print_evt(hba, UFS_EVT_FATAL_ERR, "fatal_err");
	ufshcd_print_evt(hba, UFS_EVT_LINK_STARTUP_FAIL,
			 "link_startup_fail");
	ufshcd_print_evt(hba, UFS_EVT_RESUME_ERR, "resume_fail");
	ufshcd_print_evt(hba, UFS_EVT_SUSPEND_ERR,
			 "suspend_fail");
	ufshcd_print_evt(hba, UFS_EVT_DEV_RESET, "dev_reset");
	ufshcd_print_evt(hba, UFS_EVT_HOST_RESET, "host_reset");
	ufshcd_print_evt(hba, UFS_EVT_ABORT, "task_abort");

	ufshcd_vops_dbg_register_dump(hba);
}

static
void ufshcd_print_trs(struct ufs_hba *hba, unsigned long bitmap, bool pr_prdt)
{
	struct ufshcd_lrb *lrbp;
	int prdt_length;
	int tag;

	for_each_set_bit(tag, &bitmap, hba->nutrs) {
		lrbp = &hba->lrb[tag];

		dev_err(hba->dev, "UPIU[%d] - issue time %lld us\n",
				tag, ktime_to_us(lrbp->issue_time_stamp));
		dev_err(hba->dev, "UPIU[%d] - complete time %lld us\n",
				tag, ktime_to_us(lrbp->compl_time_stamp));
		dev_err(hba->dev,
			"UPIU[%d] - Transfer Request Descriptor phys@0x%llx\n",
			tag, (u64)lrbp->utrd_dma_addr);

		ufshcd_hex_dump("UPIU TRD: ", lrbp->utr_descriptor_ptr,
				sizeof(struct utp_transfer_req_desc));
		dev_err(hba->dev, "UPIU[%d] - Request UPIU phys@0x%llx\n", tag,
			(u64)lrbp->ucd_req_dma_addr);
		ufshcd_hex_dump("UPIU REQ: ", lrbp->ucd_req_ptr,
				sizeof(struct utp_upiu_req));
		dev_err(hba->dev, "UPIU[%d] - Response UPIU phys@0x%llx\n", tag,
			(u64)lrbp->ucd_rsp_dma_addr);
		ufshcd_hex_dump("UPIU RSP: ", lrbp->ucd_rsp_ptr,
				sizeof(struct utp_upiu_rsp));

		prdt_length = le16_to_cpu(
			lrbp->utr_descriptor_ptr->prd_table_length);
		if (hba->quirks & UFSHCD_QUIRK_PRDT_BYTE_GRAN)
			prdt_length /= sizeof(struct ufshcd_sg_entry);

		dev_err(hba->dev,
			"UPIU[%d] - PRDT - %d entries  phys@0x%llx\n",
			tag, prdt_length,
			(u64)lrbp->ucd_prdt_dma_addr);

		if (pr_prdt)
			ufshcd_hex_dump("UPIU PRDT: ", lrbp->ucd_prdt_ptr,
				sizeof(struct ufshcd_sg_entry) * prdt_length);
	}
}

static void ufshcd_print_tmrs(struct ufs_hba *hba, unsigned long bitmap)
{
	int tag;

	for_each_set_bit(tag, &bitmap, hba->nutmrs) {
		struct utp_task_req_desc *tmrdp = &hba->utmrdl_base_addr[tag];

		dev_err(hba->dev, "TM[%d] - Task Management Header\n", tag);
		ufshcd_hex_dump("", tmrdp, sizeof(*tmrdp));
	}
}

static void ufshcd_print_host_state(struct ufs_hba *hba)
{
	struct scsi_device *sdev_ufs = hba->sdev_ufs_device;

	dev_err(hba->dev, "UFS Host state=%d\n", hba->ufshcd_state);
	dev_err(hba->dev, "outstanding reqs=0x%lx tasks=0x%lx\n",
		hba->outstanding_reqs, hba->outstanding_tasks);
	dev_err(hba->dev, "saved_err=0x%x, saved_uic_err=0x%x\n",
		hba->saved_err, hba->saved_uic_err);
	dev_err(hba->dev, "Device power mode=%d, UIC link state=%d\n",
		hba->curr_dev_pwr_mode, hba->uic_link_state);
	dev_err(hba->dev, "PM in progress=%d, sys. suspended=%d\n",
		hba->pm_op_in_progress, hba->is_sys_suspended);
	dev_err(hba->dev, "Auto BKOPS=%d, Host self-block=%d\n",
		hba->auto_bkops_enabled, hba->host->host_self_blocked);
	dev_err(hba->dev, "Clk gate=%d\n", hba->clk_gating.state);
	dev_err(hba->dev,
		"last_hibern8_exit_tstamp at %lld us, hibern8_exit_cnt=%d\n",
		ktime_to_us(hba->ufs_stats.last_hibern8_exit_tstamp),
		hba->ufs_stats.hibern8_exit_cnt);
	dev_err(hba->dev, "last intr at %lld us, last intr status=0x%x\n",
		ktime_to_us(hba->ufs_stats.last_intr_ts),
		hba->ufs_stats.last_intr_status);
	dev_err(hba->dev, "error handling flags=0x%x, req. abort count=%d\n",
		hba->eh_flags, hba->req_abort_count);
	dev_err(hba->dev, "hba->ufs_version=0x%x, Host capabilities=0x%x, caps=0x%x\n",
		hba->ufs_version, hba->capabilities, hba->caps);
	dev_err(hba->dev, "quirks=0x%x, dev. quirks=0x%x\n", hba->quirks,
		hba->dev_quirks);
	if (sdev_ufs)
		dev_err(hba->dev, "UFS dev info: %.8s %.16s rev %.4s\n",
			sdev_ufs->vendor, sdev_ufs->model, sdev_ufs->rev);

	ufshcd_print_clk_freqs(hba);
}

/**
 * ufshcd_print_pwr_info - print power params as saved in hba
 * power info
 * @hba: per-adapter instance
 */
static void ufshcd_print_pwr_info(struct ufs_hba *hba)
{
	static const char * const names[] = {
		"INVALID MODE",
		"FAST MODE",
		"SLOW_MODE",
		"INVALID MODE",
		"FASTAUTO_MODE",
		"SLOWAUTO_MODE",
		"INVALID MODE",
	};

	dev_err(hba->dev, "%s:[RX, TX]: gear=[%d, %d], lane[%d, %d], pwr[%s, %s], rate = %d\n",
		 __func__,
		 hba->pwr_info.gear_rx, hba->pwr_info.gear_tx,
		 hba->pwr_info.lane_rx, hba->pwr_info.lane_tx,
		 names[hba->pwr_info.pwr_rx],
		 names[hba->pwr_info.pwr_tx],
		 hba->pwr_info.hs_rate);
}

static void ufshcd_device_reset(struct ufs_hba *hba)
{
	int err;

	err = ufshcd_vops_device_reset(hba);

	if (!err) {
		ufshcd_set_ufs_dev_active(hba);
		if (ufshcd_is_wb_allowed(hba)) {
			hba->wb_enabled = false;
			hba->wb_buf_flush_enabled = false;
		}
	}
	if (err != -EOPNOTSUPP)
		ufshcd_update_evt_hist(hba, UFS_EVT_DEV_RESET, err);
}

void ufshcd_delay_us(unsigned long us, unsigned long tolerance)
{
	if (!us)
		return;

	if (us < 10)
		udelay(us);
	else
		usleep_range(us, us + tolerance);
}
EXPORT_SYMBOL_GPL(ufshcd_delay_us);

/**
 * ufshcd_wait_for_register - wait for register value to change
 * @hba: per-adapter interface
 * @reg: mmio register offset
 * @mask: mask to apply to the read register value
 * @val: value to wait for
 * @interval_us: polling interval in microseconds
 * @timeout_ms: timeout in milliseconds
 *
 * Return:
 * -ETIMEDOUT on error, zero on success.
 */
int ufshcd_wait_for_register(struct ufs_hba *hba, u32 reg, u32 mask,
				u32 val, unsigned long interval_us,
				unsigned long timeout_ms)
{
	int err = 0;
	unsigned long timeout = jiffies + msecs_to_jiffies(timeout_ms);

	/* ignore bits that we don't intend to wait on */
	val = val & mask;

	while ((ufshcd_readl(hba, reg) & mask) != val) {
		usleep_range(interval_us, interval_us + 50);
		if (time_after(jiffies, timeout)) {
			if ((ufshcd_readl(hba, reg) & mask) != val)
				err = -ETIMEDOUT;
			break;
		}
	}

	return err;
}

/**
 * ufshcd_get_intr_mask - Get the interrupt bit mask
 * @hba: Pointer to adapter instance
 *
 * Returns interrupt bit mask per version
 */
static inline u32 ufshcd_get_intr_mask(struct ufs_hba *hba)
{
	u32 intr_mask = 0;

	switch (hba->ufs_version) {
	case UFSHCI_VERSION_10:
		intr_mask = INTERRUPT_MASK_ALL_VER_10;
		break;
	case UFSHCI_VERSION_11:
	case UFSHCI_VERSION_20:
		intr_mask = INTERRUPT_MASK_ALL_VER_11;
		break;
	case UFSHCI_VERSION_21:
	default:
		intr_mask = INTERRUPT_MASK_ALL_VER_21;
		break;
	}

	return intr_mask;
}

/**
 * ufshcd_get_ufs_version - Get the UFS version supported by the HBA
 * @hba: Pointer to adapter instance
 *
 * Returns UFSHCI version supported by the controller
 */
static inline u32 ufshcd_get_ufs_version(struct ufs_hba *hba)
{
	if (hba->quirks & UFSHCD_QUIRK_BROKEN_UFS_HCI_VERSION)
		return ufshcd_vops_get_ufs_hci_version(hba);

	return ufshcd_readl(hba, REG_UFS_VERSION);
}

/**
 * ufshcd_is_device_present - Check if any device connected to
 *			      the host controller
 * @hba: pointer to adapter instance
 *
 * Returns true if device present, false if no device detected
 */
static inline bool ufshcd_is_device_present(struct ufs_hba *hba)
{
	return (ufshcd_readl(hba, REG_CONTROLLER_STATUS) &
						DEVICE_PRESENT) ? true : false;
}

/**
 * ufshcd_get_tr_ocs - Get the UTRD Overall Command Status
 * @lrbp: pointer to local command reference block
 *
 * This function is used to get the OCS field from UTRD
 * Returns the OCS field in the UTRD
 */
static inline int ufshcd_get_tr_ocs(struct ufshcd_lrb *lrbp)
{
	return le32_to_cpu(lrbp->utr_descriptor_ptr->header.dword_2) & MASK_OCS;
}

/**
 * ufshcd_utrl_clear - Clear a bit in UTRLCLR register
 * @hba: per adapter instance
 * @pos: position of the bit to be cleared
 */
static inline void ufshcd_utrl_clear(struct ufs_hba *hba, u32 pos)
{
	if (hba->quirks & UFSHCI_QUIRK_BROKEN_REQ_LIST_CLR)
		ufshcd_writel(hba, (1 << pos), REG_UTP_TRANSFER_REQ_LIST_CLEAR);
	else
		ufshcd_writel(hba, ~(1 << pos),
				REG_UTP_TRANSFER_REQ_LIST_CLEAR);
}

/**
 * ufshcd_utmrl_clear - Clear a bit in UTRMLCLR register
 * @hba: per adapter instance
 * @pos: position of the bit to be cleared
 */
static inline void ufshcd_utmrl_clear(struct ufs_hba *hba, u32 pos)
{
	if (hba->quirks & UFSHCI_QUIRK_BROKEN_REQ_LIST_CLR)
		ufshcd_writel(hba, (1 << pos), REG_UTP_TASK_REQ_LIST_CLEAR);
	else
		ufshcd_writel(hba, ~(1 << pos), REG_UTP_TASK_REQ_LIST_CLEAR);
}

/**
 * ufshcd_outstanding_req_clear - Clear a bit in outstanding request field
 * @hba: per adapter instance
 * @tag: position of the bit to be cleared
 */
static inline void ufshcd_outstanding_req_clear(struct ufs_hba *hba, int tag)
{
	__clear_bit(tag, &hba->outstanding_reqs);
}

/**
 * ufshcd_get_lists_status - Check UCRDY, UTRLRDY and UTMRLRDY
 * @reg: Register value of host controller status
 *
 * Returns integer, 0 on Success and positive value if failed
 */
static inline int ufshcd_get_lists_status(u32 reg)
{
	return !((reg & UFSHCD_STATUS_READY) == UFSHCD_STATUS_READY);
}

/**
 * ufshcd_get_uic_cmd_result - Get the UIC command result
 * @hba: Pointer to adapter instance
 *
 * This function gets the result of UIC command completion
 * Returns 0 on success, non zero value on error
 */
static inline int ufshcd_get_uic_cmd_result(struct ufs_hba *hba)
{
	return ufshcd_readl(hba, REG_UIC_COMMAND_ARG_2) &
	       MASK_UIC_COMMAND_RESULT;
}

/**
 * ufshcd_get_dme_attr_val - Get the value of attribute returned by UIC command
 * @hba: Pointer to adapter instance
 *
 * This function gets UIC command argument3
 * Returns 0 on success, non zero value on error
 */
static inline u32 ufshcd_get_dme_attr_val(struct ufs_hba *hba)
{
	return ufshcd_readl(hba, REG_UIC_COMMAND_ARG_3);
}

/**
 * ufshcd_get_req_rsp - returns the TR response transaction type
 * @ucd_rsp_ptr: pointer to response UPIU
 */
static inline int
ufshcd_get_req_rsp(struct utp_upiu_rsp *ucd_rsp_ptr)
{
	return be32_to_cpu(ucd_rsp_ptr->header.dword_0) >> 24;
}

/**
 * ufshcd_get_rsp_upiu_result - Get the result from response UPIU
 * @ucd_rsp_ptr: pointer to response UPIU
 *
 * This function gets the response status and scsi_status from response UPIU
 * Returns the response result code.
 */
static inline int
ufshcd_get_rsp_upiu_result(struct utp_upiu_rsp *ucd_rsp_ptr)
{
	return be32_to_cpu(ucd_rsp_ptr->header.dword_1) & MASK_RSP_UPIU_RESULT;
}

/*
 * ufshcd_get_rsp_upiu_data_seg_len - Get the data segment length
 *				from response UPIU
 * @ucd_rsp_ptr: pointer to response UPIU
 *
 * Return the data segment length.
 */
static inline unsigned int
ufshcd_get_rsp_upiu_data_seg_len(struct utp_upiu_rsp *ucd_rsp_ptr)
{
	return be32_to_cpu(ucd_rsp_ptr->header.dword_2) &
		MASK_RSP_UPIU_DATA_SEG_LEN;
}

/**
 * ufshcd_is_exception_event - Check if the device raised an exception event
 * @ucd_rsp_ptr: pointer to response UPIU
 *
 * The function checks if the device raised an exception event indicated in
 * the Device Information field of response UPIU.
 *
 * Returns true if exception is raised, false otherwise.
 */
static inline bool ufshcd_is_exception_event(struct utp_upiu_rsp *ucd_rsp_ptr)
{
	return be32_to_cpu(ucd_rsp_ptr->header.dword_2) &
			MASK_RSP_EXCEPTION_EVENT ? true : false;
}

/**
 * ufshcd_reset_intr_aggr - Reset interrupt aggregation values.
 * @hba: per adapter instance
 */
static inline void
ufshcd_reset_intr_aggr(struct ufs_hba *hba)
{
	ufshcd_writel(hba, INT_AGGR_ENABLE |
		      INT_AGGR_COUNTER_AND_TIMER_RESET,
		      REG_UTP_TRANSFER_REQ_INT_AGG_CONTROL);
}

/**
 * ufshcd_config_intr_aggr - Configure interrupt aggregation values.
 * @hba: per adapter instance
 * @cnt: Interrupt aggregation counter threshold
 * @tmout: Interrupt aggregation timeout value
 */
static inline void
ufshcd_config_intr_aggr(struct ufs_hba *hba, u8 cnt, u8 tmout)
{
	ufshcd_writel(hba, INT_AGGR_ENABLE | INT_AGGR_PARAM_WRITE |
		      INT_AGGR_COUNTER_THLD_VAL(cnt) |
		      INT_AGGR_TIMEOUT_VAL(tmout),
		      REG_UTP_TRANSFER_REQ_INT_AGG_CONTROL);
}

/**
 * ufshcd_disable_intr_aggr - Disables interrupt aggregation.
 * @hba: per adapter instance
 */
static inline void ufshcd_disable_intr_aggr(struct ufs_hba *hba)
{
	ufshcd_writel(hba, 0, REG_UTP_TRANSFER_REQ_INT_AGG_CONTROL);
}

/**
 * ufshcd_enable_run_stop_reg - Enable run-stop registers,
 *			When run-stop registers are set to 1, it indicates the
 *			host controller that it can process the requests
 * @hba: per adapter instance
 */
static void ufshcd_enable_run_stop_reg(struct ufs_hba *hba)
{
	ufshcd_writel(hba, UTP_TASK_REQ_LIST_RUN_STOP_BIT,
		      REG_UTP_TASK_REQ_LIST_RUN_STOP);
	ufshcd_writel(hba, UTP_TRANSFER_REQ_LIST_RUN_STOP_BIT,
		      REG_UTP_TRANSFER_REQ_LIST_RUN_STOP);
}

/**
 * ufshcd_hba_start - Start controller initialization sequence
 * @hba: per adapter instance
 */
static inline void ufshcd_hba_start(struct ufs_hba *hba)
{
	u32 val = CONTROLLER_ENABLE;

	if (ufshcd_crypto_enable(hba))
		val |= CRYPTO_GENERAL_ENABLE;

	ufshcd_writel(hba, val, REG_CONTROLLER_ENABLE);
}

/**
 * ufshcd_is_hba_active - Get controller state
 * @hba: per adapter instance
 *
 * Returns false if controller is active, true otherwise
 */
static inline bool ufshcd_is_hba_active(struct ufs_hba *hba)
{
	return (ufshcd_readl(hba, REG_CONTROLLER_ENABLE) & CONTROLLER_ENABLE)
		? false : true;
}

u32 ufshcd_get_local_unipro_ver(struct ufs_hba *hba)
{
	/* HCI version 1.0 and 1.1 supports UniPro 1.41 */
	if ((hba->ufs_version == UFSHCI_VERSION_10) ||
	    (hba->ufs_version == UFSHCI_VERSION_11))
		return UFS_UNIPRO_VER_1_41;
	else
		return UFS_UNIPRO_VER_1_6;
}
EXPORT_SYMBOL(ufshcd_get_local_unipro_ver);

static bool ufshcd_is_unipro_pa_params_tuning_req(struct ufs_hba *hba)
{
	/*
	 * If both host and device support UniPro ver1.6 or later, PA layer
	 * parameters tuning happens during link startup itself.
	 *
	 * We can manually tune PA layer parameters if either host or device
	 * doesn't support UniPro ver 1.6 or later. But to keep manual tuning
	 * logic simple, we will only do manual tuning if local unipro version
	 * doesn't support ver1.6 or later.
	 */
	if (ufshcd_get_local_unipro_ver(hba) < UFS_UNIPRO_VER_1_6)
		return true;
	else
		return false;
}

/**
 * ufshcd_set_clk_freq - set UFS controller clock frequencies
 * @hba: per adapter instance
 * @scale_up: If True, set max possible frequency othewise set low frequency
 *
 * Returns 0 if successful
 * Returns < 0 for any other errors
 */
static int ufshcd_set_clk_freq(struct ufs_hba *hba, bool scale_up)
{
	int ret = 0;
	struct ufs_clk_info *clki;
	struct list_head *head = &hba->clk_list_head;

	if (list_empty(head))
		goto out;

	list_for_each_entry(clki, head, list) {
		if (!IS_ERR_OR_NULL(clki->clk)) {
			if (scale_up && clki->max_freq) {
				if (clki->curr_freq == clki->max_freq)
					continue;

				ret = clk_set_rate(clki->clk, clki->max_freq);
				if (ret) {
					dev_err(hba->dev, "%s: %s clk set rate(%dHz) failed, %d\n",
						__func__, clki->name,
						clki->max_freq, ret);
					break;
				}
				trace_ufshcd_clk_scaling(dev_name(hba->dev),
						"scaled up", clki->name,
						clki->curr_freq,
						clki->max_freq);

				clki->curr_freq = clki->max_freq;

			} else if (!scale_up && clki->min_freq) {
				if (clki->curr_freq == clki->min_freq)
					continue;

				ret = clk_set_rate(clki->clk, clki->min_freq);
				if (ret) {
					dev_err(hba->dev, "%s: %s clk set rate(%dHz) failed, %d\n",
						__func__, clki->name,
						clki->min_freq, ret);
					break;
				}
				trace_ufshcd_clk_scaling(dev_name(hba->dev),
						"scaled down", clki->name,
						clki->curr_freq,
						clki->min_freq);
				clki->curr_freq = clki->min_freq;
			}
		}
		dev_dbg(hba->dev, "%s: clk: %s, rate: %lu\n", __func__,
				clki->name, clk_get_rate(clki->clk));
	}

out:
	return ret;
}

/**
 * ufshcd_scale_clks - scale up or scale down UFS controller clocks
 * @hba: per adapter instance
 * @scale_up: True if scaling up and false if scaling down
 *
 * Returns 0 if successful
 * Returns < 0 for any other errors
 */
static int ufshcd_scale_clks(struct ufs_hba *hba, bool scale_up)
{
	int ret = 0;
	ktime_t start = ktime_get();

	ret = ufshcd_vops_clk_scale_notify(hba, scale_up, PRE_CHANGE);
	if (ret)
		goto out;

	ret = ufshcd_set_clk_freq(hba, scale_up);
	if (ret)
		goto out;

	ret = ufshcd_vops_clk_scale_notify(hba, scale_up, POST_CHANGE);
	if (ret)
		ufshcd_set_clk_freq(hba, !scale_up);

out:
	trace_ufshcd_profile_clk_scaling(dev_name(hba->dev),
			(scale_up ? "up" : "down"),
			ktime_to_us(ktime_sub(ktime_get(), start)), ret);
	return ret;
}

/**
 * ufshcd_is_devfreq_scaling_required - check if scaling is required or not
 * @hba: per adapter instance
 * @scale_up: True if scaling up and false if scaling down
 *
 * Returns true if scaling is required, false otherwise.
 */
static bool ufshcd_is_devfreq_scaling_required(struct ufs_hba *hba,
					       bool scale_up)
{
	struct ufs_clk_info *clki;
	struct list_head *head = &hba->clk_list_head;

	if (list_empty(head))
		return false;

	list_for_each_entry(clki, head, list) {
		if (!IS_ERR_OR_NULL(clki->clk)) {
			if (scale_up && clki->max_freq) {
				if (clki->curr_freq == clki->max_freq)
					continue;
				return true;
			} else if (!scale_up && clki->min_freq) {
				if (clki->curr_freq == clki->min_freq)
					continue;
				return true;
			}
		}
	}

	return false;
}

static int ufshcd_wait_for_doorbell_clr(struct ufs_hba *hba,
					u64 wait_timeout_us)
{
	unsigned long flags;
	int ret = 0;
	u32 tm_doorbell;
	u32 tr_doorbell;
	bool timeout = false, do_last_check = false;
	ktime_t start;

	ufshcd_hold(hba, false);
	spin_lock_irqsave(hba->host->host_lock, flags);
	/*
	 * Wait for all the outstanding tasks/transfer requests.
	 * Verify by checking the doorbell registers are clear.
	 */
	start = ktime_get();
	do {
		if (hba->ufshcd_state != UFSHCD_STATE_OPERATIONAL) {
			ret = -EBUSY;
			goto out;
		}

		tm_doorbell = ufshcd_readl(hba, REG_UTP_TASK_REQ_DOOR_BELL);
		tr_doorbell = ufshcd_readl(hba, REG_UTP_TRANSFER_REQ_DOOR_BELL);
		if (!tm_doorbell && !tr_doorbell) {
			timeout = false;
			break;
		} else if (do_last_check) {
			break;
		}

		spin_unlock_irqrestore(hba->host->host_lock, flags);
		schedule();
		if (ktime_to_us(ktime_sub(ktime_get(), start)) >
		    wait_timeout_us) {
			timeout = true;
			/*
			 * We might have scheduled out for long time so make
			 * sure to check if doorbells are cleared by this time
			 * or not.
			 */
			do_last_check = true;
		}
		spin_lock_irqsave(hba->host->host_lock, flags);
	} while (tm_doorbell || tr_doorbell);

	if (timeout) {
		dev_err(hba->dev,
			"%s: timedout waiting for doorbell to clear (tm=0x%x, tr=0x%x)\n",
			__func__, tm_doorbell, tr_doorbell);
		ret = -EBUSY;
	}
out:
	spin_unlock_irqrestore(hba->host->host_lock, flags);
	ufshcd_release(hba);
	return ret;
}

/**
 * ufshcd_scale_gear - scale up/down UFS gear
 * @hba: per adapter instance
 * @scale_up: True for scaling up gear and false for scaling down
 *
 * Returns 0 for success,
 * Returns -EBUSY if scaling can't happen at this time
 * Returns non-zero for any other errors
 */
static int ufshcd_scale_gear(struct ufs_hba *hba, bool scale_up)
{
	int ret = 0;
	struct ufs_pa_layer_attr new_pwr_info;

	if (scale_up) {
		memcpy(&new_pwr_info, &hba->clk_scaling.saved_pwr_info.info,
		       sizeof(struct ufs_pa_layer_attr));
	} else {
		memcpy(&new_pwr_info, &hba->pwr_info,
		       sizeof(struct ufs_pa_layer_attr));

		if (hba->pwr_info.gear_tx > hba->clk_scaling.min_gear ||
		    hba->pwr_info.gear_rx > hba->clk_scaling.min_gear) {
			/* save the current power mode */
			memcpy(&hba->clk_scaling.saved_pwr_info.info,
				&hba->pwr_info,
				sizeof(struct ufs_pa_layer_attr));

			/* scale down gear */
			new_pwr_info.gear_tx = hba->clk_scaling.min_gear;
			new_pwr_info.gear_rx = hba->clk_scaling.min_gear;
		}
	}

	/* check if the power mode needs to be changed or not? */
	ret = ufshcd_config_pwr_mode(hba, &new_pwr_info);
	if (ret)
		dev_err(hba->dev, "%s: failed err %d, old gear: (tx %d rx %d), new gear: (tx %d rx %d)",
			__func__, ret,
			hba->pwr_info.gear_tx, hba->pwr_info.gear_rx,
			new_pwr_info.gear_tx, new_pwr_info.gear_rx);

	return ret;
}

static int ufshcd_clock_scaling_prepare(struct ufs_hba *hba)
{
	#define DOORBELL_CLR_TOUT_US		(1000 * 1000) /* 1 sec */
	int ret = 0;
	/*
	 * make sure that there are no outstanding requests when
	 * clock scaling is in progress
	 */
	ufshcd_scsi_block_requests(hba);
	down_write(&hba->clk_scaling_lock);
	if (ufshcd_wait_for_doorbell_clr(hba, DOORBELL_CLR_TOUT_US)) {
		ret = -EBUSY;
		up_write(&hba->clk_scaling_lock);
		ufshcd_scsi_unblock_requests(hba);
	}

	return ret;
}

static void ufshcd_clock_scaling_unprepare(struct ufs_hba *hba)
{
	up_write(&hba->clk_scaling_lock);
	ufshcd_scsi_unblock_requests(hba);
}

/**
 * ufshcd_devfreq_scale - scale up/down UFS clocks and gear
 * @hba: per adapter instance
 * @scale_up: True for scaling up and false for scalin down
 *
 * Returns 0 for success,
 * Returns -EBUSY if scaling can't happen at this time
 * Returns non-zero for any other errors
 */
static int ufshcd_devfreq_scale(struct ufs_hba *hba, bool scale_up)
{
	int ret = 0;

	/* let's not get into low power until clock scaling is completed */
	ufshcd_hold(hba, false);

	ret = ufshcd_clock_scaling_prepare(hba);
	if (ret)
		goto out;

	/* scale down the gear before scaling down clocks */
	if (!scale_up) {
		ret = ufshcd_scale_gear(hba, false);
		if (ret)
			goto out_unprepare;
	}

	ret = ufshcd_scale_clks(hba, scale_up);
	if (ret) {
		if (!scale_up)
			ufshcd_scale_gear(hba, true);
		goto out_unprepare;
	}

	/* scale up the gear after scaling up clocks */
	if (scale_up) {
		ret = ufshcd_scale_gear(hba, true);
		if (ret) {
			ufshcd_scale_clks(hba, false);
			goto out_unprepare;
		}
	}

	/* Enable Write Booster if we have scaled up else disable it */
	up_write(&hba->clk_scaling_lock);
	ufshcd_wb_ctrl(hba, scale_up);
	down_write(&hba->clk_scaling_lock);

out_unprepare:
	ufshcd_clock_scaling_unprepare(hba);
out:
	ufshcd_release(hba);
	return ret;
}

static void ufshcd_clk_scaling_suspend_work(struct work_struct *work)
{
	struct ufs_hba *hba = container_of(work, struct ufs_hba,
					   clk_scaling.suspend_work);
	unsigned long irq_flags;

	spin_lock_irqsave(hba->host->host_lock, irq_flags);
	if (hba->clk_scaling.active_reqs || hba->clk_scaling.is_suspended) {
		spin_unlock_irqrestore(hba->host->host_lock, irq_flags);
		return;
	}
	hba->clk_scaling.is_suspended = true;
	spin_unlock_irqrestore(hba->host->host_lock, irq_flags);

	__ufshcd_suspend_clkscaling(hba);
}

static void ufshcd_clk_scaling_resume_work(struct work_struct *work)
{
	struct ufs_hba *hba = container_of(work, struct ufs_hba,
					   clk_scaling.resume_work);
	unsigned long irq_flags;

	spin_lock_irqsave(hba->host->host_lock, irq_flags);
	if (!hba->clk_scaling.is_suspended) {
		spin_unlock_irqrestore(hba->host->host_lock, irq_flags);
		return;
	}
	hba->clk_scaling.is_suspended = false;
	spin_unlock_irqrestore(hba->host->host_lock, irq_flags);

	devfreq_resume_device(hba->devfreq);
}

static int ufshcd_devfreq_target(struct device *dev,
				unsigned long *freq, u32 flags)
{
	int ret = 0;
	struct ufs_hba *hba = dev_get_drvdata(dev);
	ktime_t start;
	bool scale_up, sched_clk_scaling_suspend_work = false;
	struct list_head *clk_list = &hba->clk_list_head;
	struct ufs_clk_info *clki;
	unsigned long irq_flags;

	if (!ufshcd_is_clkscaling_supported(hba))
		return -EINVAL;

	clki = list_first_entry(&hba->clk_list_head, struct ufs_clk_info, list);
	/* Override with the closest supported frequency */
	*freq = (unsigned long) clk_round_rate(clki->clk, *freq);
	spin_lock_irqsave(hba->host->host_lock, irq_flags);
	if (ufshcd_eh_in_progress(hba)) {
		spin_unlock_irqrestore(hba->host->host_lock, irq_flags);
		return 0;
	}

	if (!hba->clk_scaling.active_reqs)
		sched_clk_scaling_suspend_work = true;

	if (list_empty(clk_list)) {
		spin_unlock_irqrestore(hba->host->host_lock, irq_flags);
		goto out;
	}

	/* Decide based on the rounded-off frequency and update */
	scale_up = (*freq == clki->max_freq) ? true : false;
	if (!scale_up)
		*freq = clki->min_freq;
	/* Update the frequency */
	if (!ufshcd_is_devfreq_scaling_required(hba, scale_up)) {
		spin_unlock_irqrestore(hba->host->host_lock, irq_flags);
		ret = 0;
		goto out; /* no state change required */
	}
	spin_unlock_irqrestore(hba->host->host_lock, irq_flags);

	pm_runtime_get_noresume(hba->dev);
	if (!pm_runtime_active(hba->dev)) {
		pm_runtime_put_noidle(hba->dev);
		ret = -EAGAIN;
		goto out;
	}
	start = ktime_get();
	ret = ufshcd_devfreq_scale(hba, scale_up);
	pm_runtime_put(hba->dev);

	trace_ufshcd_profile_clk_scaling(dev_name(hba->dev),
		(scale_up ? "up" : "down"),
		ktime_to_us(ktime_sub(ktime_get(), start)), ret);

out:
	if (sched_clk_scaling_suspend_work)
		queue_work(hba->clk_scaling.workq,
			   &hba->clk_scaling.suspend_work);

	return ret;
}

static bool ufshcd_is_busy(struct request *req, void *priv, bool reserved)
{
	int *busy = priv;

	WARN_ON_ONCE(reserved);
	(*busy)++;
	return false;
}

/* Whether or not any tag is in use by a request that is in progress. */
static bool ufshcd_any_tag_in_use(struct ufs_hba *hba)
{
	struct request_queue *q = hba->cmd_queue;
	int busy = 0;

	blk_mq_tagset_busy_iter(q->tag_set, ufshcd_is_busy, &busy);
	return busy;
}

static int ufshcd_devfreq_get_dev_status(struct device *dev,
		struct devfreq_dev_status *stat)
{
	struct ufs_hba *hba = dev_get_drvdata(dev);
	struct ufs_clk_scaling *scaling = &hba->clk_scaling;
	unsigned long flags;
	struct list_head *clk_list = &hba->clk_list_head;
	struct ufs_clk_info *clki;
	ktime_t curr_t;

	if (!ufshcd_is_clkscaling_supported(hba))
		return -EINVAL;

	memset(stat, 0, sizeof(*stat));

	spin_lock_irqsave(hba->host->host_lock, flags);
	curr_t = ktime_get();
	if (!scaling->window_start_t)
		goto start_window;

	clki = list_first_entry(clk_list, struct ufs_clk_info, list);
	/*
	 * If current frequency is 0, then the ondemand governor considers
	 * there's no initial frequency set. And it always requests to set
	 * to max. frequency.
	 */
	stat->current_frequency = clki->curr_freq;
	if (scaling->is_busy_started)
		scaling->tot_busy_t += ktime_us_delta(curr_t,
				scaling->busy_start_t);

	stat->total_time = ktime_us_delta(curr_t, scaling->window_start_t);
	stat->busy_time = scaling->tot_busy_t;
start_window:
	scaling->window_start_t = curr_t;
	scaling->tot_busy_t = 0;

	if (hba->outstanding_reqs) {
		scaling->busy_start_t = curr_t;
		scaling->is_busy_started = true;
	} else {
		scaling->busy_start_t = 0;
		scaling->is_busy_started = false;
	}
	spin_unlock_irqrestore(hba->host->host_lock, flags);
	return 0;
}

static int ufshcd_devfreq_init(struct ufs_hba *hba)
{
	struct list_head *clk_list = &hba->clk_list_head;
	struct ufs_clk_info *clki;
	struct devfreq *devfreq;
	int ret;

	/* Skip devfreq if we don't have any clocks in the list */
	if (list_empty(clk_list))
		return 0;

	clki = list_first_entry(clk_list, struct ufs_clk_info, list);
	dev_pm_opp_add(hba->dev, clki->min_freq, 0);
	dev_pm_opp_add(hba->dev, clki->max_freq, 0);

	ufshcd_vops_config_scaling_param(hba, &hba->vps->devfreq_profile,
					 &hba->vps->ondemand_data);
	devfreq = devfreq_add_device(hba->dev,
			&hba->vps->devfreq_profile,
			DEVFREQ_GOV_SIMPLE_ONDEMAND,
			&hba->vps->ondemand_data);
	if (IS_ERR(devfreq)) {
		ret = PTR_ERR(devfreq);
		dev_err(hba->dev, "Unable to register with devfreq %d\n", ret);

		dev_pm_opp_remove(hba->dev, clki->min_freq);
		dev_pm_opp_remove(hba->dev, clki->max_freq);
		return ret;
	}

	hba->devfreq = devfreq;

	return 0;
}

static void ufshcd_devfreq_remove(struct ufs_hba *hba)
{
	struct list_head *clk_list = &hba->clk_list_head;
	struct ufs_clk_info *clki;

	if (!hba->devfreq)
		return;

	devfreq_remove_device(hba->devfreq);
	hba->devfreq = NULL;

	clki = list_first_entry(clk_list, struct ufs_clk_info, list);
	dev_pm_opp_remove(hba->dev, clki->min_freq);
	dev_pm_opp_remove(hba->dev, clki->max_freq);
}

static void __ufshcd_suspend_clkscaling(struct ufs_hba *hba)
{
	unsigned long flags;

	devfreq_suspend_device(hba->devfreq);
	spin_lock_irqsave(hba->host->host_lock, flags);
	hba->clk_scaling.window_start_t = 0;
	spin_unlock_irqrestore(hba->host->host_lock, flags);
}

static void ufshcd_suspend_clkscaling(struct ufs_hba *hba)
{
	unsigned long flags;
	bool suspend = false;

	if (!ufshcd_is_clkscaling_supported(hba))
		return;

	spin_lock_irqsave(hba->host->host_lock, flags);
	if (!hba->clk_scaling.is_suspended) {
		suspend = true;
		hba->clk_scaling.is_suspended = true;
	}
	spin_unlock_irqrestore(hba->host->host_lock, flags);

	if (suspend)
		__ufshcd_suspend_clkscaling(hba);
}

static void ufshcd_resume_clkscaling(struct ufs_hba *hba)
{
	unsigned long flags;
	bool resume = false;

	if (!ufshcd_is_clkscaling_supported(hba))
		return;

	spin_lock_irqsave(hba->host->host_lock, flags);
	if (hba->clk_scaling.is_suspended) {
		resume = true;
		hba->clk_scaling.is_suspended = false;
	}
	spin_unlock_irqrestore(hba->host->host_lock, flags);

	if (resume)
		devfreq_resume_device(hba->devfreq);
}

static ssize_t ufshcd_clkscale_enable_show(struct device *dev,
		struct device_attribute *attr, char *buf)
{
	struct ufs_hba *hba = dev_get_drvdata(dev);

	return snprintf(buf, PAGE_SIZE, "%d\n", hba->clk_scaling.is_allowed);
}

static ssize_t ufshcd_clkscale_enable_store(struct device *dev,
		struct device_attribute *attr, const char *buf, size_t count)
{
	struct ufs_hba *hba = dev_get_drvdata(dev);
	u32 value;
	int err;

	if (kstrtou32(buf, 0, &value))
		return -EINVAL;

	value = !!value;
	if (value == hba->clk_scaling.is_allowed)
		goto out;

	pm_runtime_get_sync(hba->dev);
	ufshcd_hold(hba, false);

	cancel_work_sync(&hba->clk_scaling.suspend_work);
	cancel_work_sync(&hba->clk_scaling.resume_work);

	hba->clk_scaling.is_allowed = value;

	if (value) {
		ufshcd_resume_clkscaling(hba);
	} else {
		ufshcd_suspend_clkscaling(hba);
		err = ufshcd_devfreq_scale(hba, true);
		if (err)
			dev_err(hba->dev, "%s: failed to scale clocks up %d\n",
					__func__, err);
	}

	ufshcd_release(hba);
	pm_runtime_put_sync(hba->dev);
out:
	return count;
}

static void ufshcd_clkscaling_init_sysfs(struct ufs_hba *hba)
{
	hba->clk_scaling.enable_attr.show = ufshcd_clkscale_enable_show;
	hba->clk_scaling.enable_attr.store = ufshcd_clkscale_enable_store;
	sysfs_attr_init(&hba->clk_scaling.enable_attr.attr);
	hba->clk_scaling.enable_attr.attr.name = "clkscale_enable";
	hba->clk_scaling.enable_attr.attr.mode = 0644;
	if (device_create_file(hba->dev, &hba->clk_scaling.enable_attr))
		dev_err(hba->dev, "Failed to create sysfs for clkscale_enable\n");
}

static void ufshcd_ungate_work(struct work_struct *work)
{
	int ret;
	unsigned long flags;
	struct ufs_hba *hba = container_of(work, struct ufs_hba,
			clk_gating.ungate_work);

	cancel_delayed_work_sync(&hba->clk_gating.gate_work);

	spin_lock_irqsave(hba->host->host_lock, flags);
	if (hba->clk_gating.state == CLKS_ON) {
		spin_unlock_irqrestore(hba->host->host_lock, flags);
		goto unblock_reqs;
	}

	spin_unlock_irqrestore(hba->host->host_lock, flags);
	ufshcd_hba_vreg_set_hpm(hba);
	ufshcd_setup_clocks(hba, true);

	ufshcd_enable_irq(hba);

	/* Exit from hibern8 */
	if (ufshcd_can_hibern8_during_gating(hba)) {
		/* Prevent gating in this path */
		hba->clk_gating.is_suspended = true;
		if (ufshcd_is_link_hibern8(hba)) {
			ret = ufshcd_uic_hibern8_exit(hba);
			if (ret)
				dev_err(hba->dev, "%s: hibern8 exit failed %d\n",
					__func__, ret);
			else
				ufshcd_set_link_active(hba);
		}
		hba->clk_gating.is_suspended = false;
	}
unblock_reqs:
	ufshcd_scsi_unblock_requests(hba);
}

/**
 * ufshcd_hold - Enable clocks that were gated earlier due to ufshcd_release.
 * Also, exit from hibern8 mode and set the link as active.
 * @hba: per adapter instance
 * @async: This indicates whether caller should ungate clocks asynchronously.
 */
int ufshcd_hold(struct ufs_hba *hba, bool async)
{
	int rc = 0;
	bool flush_result;
	unsigned long flags;

	if (!ufshcd_is_clkgating_allowed(hba))
		goto out;
	spin_lock_irqsave(hba->host->host_lock, flags);
	hba->clk_gating.active_reqs++;

start:
	switch (hba->clk_gating.state) {
	case CLKS_ON:
		/*
		 * Wait for the ungate work to complete if in progress.
		 * Though the clocks may be in ON state, the link could
		 * still be in hibner8 state if hibern8 is allowed
		 * during clock gating.
		 * Make sure we exit hibern8 state also in addition to
		 * clocks being ON.
		 */
		if (ufshcd_can_hibern8_during_gating(hba) &&
		    ufshcd_is_link_hibern8(hba)) {
			if (async) {
				rc = -EAGAIN;
				hba->clk_gating.active_reqs--;
				break;
			}
			spin_unlock_irqrestore(hba->host->host_lock, flags);
			flush_result = flush_work(&hba->clk_gating.ungate_work);
			if (hba->clk_gating.is_suspended && !flush_result)
				goto out;
			spin_lock_irqsave(hba->host->host_lock, flags);
			goto start;
		}
		break;
	case REQ_CLKS_OFF:
		if (cancel_delayed_work(&hba->clk_gating.gate_work)) {
			hba->clk_gating.state = CLKS_ON;
			trace_ufshcd_clk_gating(dev_name(hba->dev),
						hba->clk_gating.state);
			break;
		}
		/*
		 * If we are here, it means gating work is either done or
		 * currently running. Hence, fall through to cancel gating
		 * work and to enable clocks.
		 */
		fallthrough;
	case CLKS_OFF:
		hba->clk_gating.state = REQ_CLKS_ON;
		trace_ufshcd_clk_gating(dev_name(hba->dev),
					hba->clk_gating.state);
		if (queue_work(hba->clk_gating.clk_gating_workq,
			       &hba->clk_gating.ungate_work))
			ufshcd_scsi_block_requests(hba);
		/*
		 * fall through to check if we should wait for this
		 * work to be done or not.
		 */
		fallthrough;
	case REQ_CLKS_ON:
		if (async) {
			rc = -EAGAIN;
			hba->clk_gating.active_reqs--;
			break;
		}

		spin_unlock_irqrestore(hba->host->host_lock, flags);
		flush_work(&hba->clk_gating.ungate_work);
		/* Make sure state is CLKS_ON before returning */
		spin_lock_irqsave(hba->host->host_lock, flags);
		goto start;
	default:
		dev_err(hba->dev, "%s: clk gating is in invalid state %d\n",
				__func__, hba->clk_gating.state);
		break;
	}
	spin_unlock_irqrestore(hba->host->host_lock, flags);
out:
	return rc;
}
EXPORT_SYMBOL_GPL(ufshcd_hold);

static void ufshcd_gate_work(struct work_struct *work)
{
	struct ufs_hba *hba = container_of(work, struct ufs_hba,
			clk_gating.gate_work.work);
	unsigned long flags;
	int ret;

	spin_lock_irqsave(hba->host->host_lock, flags);
	/*
	 * In case you are here to cancel this work the gating state
	 * would be marked as REQ_CLKS_ON. In this case save time by
	 * skipping the gating work and exit after changing the clock
	 * state to CLKS_ON.
	 */
	if (hba->clk_gating.is_suspended ||
		(hba->clk_gating.state != REQ_CLKS_OFF)) {
		hba->clk_gating.state = CLKS_ON;
		trace_ufshcd_clk_gating(dev_name(hba->dev),
					hba->clk_gating.state);
		goto rel_lock;
	}

	if (hba->clk_gating.active_reqs
		|| hba->ufshcd_state != UFSHCD_STATE_OPERATIONAL
		|| ufshcd_any_tag_in_use(hba) || hba->outstanding_tasks
		|| hba->active_uic_cmd || hba->uic_async_done)
		goto rel_lock;

	spin_unlock_irqrestore(hba->host->host_lock, flags);

	/* put the link into hibern8 mode before turning off clocks */
	if (ufshcd_can_hibern8_during_gating(hba)) {
		ret = ufshcd_uic_hibern8_enter(hba);
		if (ret) {
			hba->clk_gating.state = CLKS_ON;
			dev_err(hba->dev, "%s: hibern8 enter failed %d\n",
					__func__, ret);
			trace_ufshcd_clk_gating(dev_name(hba->dev),
						hba->clk_gating.state);
			goto out;
		}
		ufshcd_set_link_hibern8(hba);
	}

	ufshcd_disable_irq(hba);

	ufshcd_setup_clocks(hba, false);

	/* Put the host controller in low power mode if possible */
	ufshcd_hba_vreg_set_lpm(hba);
	/*
	 * In case you are here to cancel this work the gating state
	 * would be marked as REQ_CLKS_ON. In this case keep the state
	 * as REQ_CLKS_ON which would anyway imply that clocks are off
	 * and a request to turn them on is pending. By doing this way,
	 * we keep the state machine in tact and this would ultimately
	 * prevent from doing cancel work multiple times when there are
	 * new requests arriving before the current cancel work is done.
	 */
	spin_lock_irqsave(hba->host->host_lock, flags);
	if (hba->clk_gating.state == REQ_CLKS_OFF) {
		hba->clk_gating.state = CLKS_OFF;
		trace_ufshcd_clk_gating(dev_name(hba->dev),
					hba->clk_gating.state);
	}
rel_lock:
	spin_unlock_irqrestore(hba->host->host_lock, flags);
out:
	return;
}

/* host lock must be held before calling this variant */
static void __ufshcd_release(struct ufs_hba *hba)
{
	if (!ufshcd_is_clkgating_allowed(hba))
		return;

	hba->clk_gating.active_reqs--;

	if (hba->clk_gating.active_reqs || hba->clk_gating.is_suspended ||
	    hba->ufshcd_state != UFSHCD_STATE_OPERATIONAL ||
	    hba->outstanding_tasks ||
	    hba->active_uic_cmd || hba->uic_async_done ||
	    hba->clk_gating.state == CLKS_OFF)
		return;

	hba->clk_gating.state = REQ_CLKS_OFF;
	trace_ufshcd_clk_gating(dev_name(hba->dev), hba->clk_gating.state);
	queue_delayed_work(hba->clk_gating.clk_gating_workq,
			   &hba->clk_gating.gate_work,
			   msecs_to_jiffies(hba->clk_gating.delay_ms));
}

void ufshcd_release(struct ufs_hba *hba)
{
	unsigned long flags;

	spin_lock_irqsave(hba->host->host_lock, flags);
	__ufshcd_release(hba);
	spin_unlock_irqrestore(hba->host->host_lock, flags);
}
EXPORT_SYMBOL_GPL(ufshcd_release);

static ssize_t ufshcd_clkgate_delay_show(struct device *dev,
		struct device_attribute *attr, char *buf)
{
	struct ufs_hba *hba = dev_get_drvdata(dev);

	return snprintf(buf, PAGE_SIZE, "%lu\n", hba->clk_gating.delay_ms);
}

static ssize_t ufshcd_clkgate_delay_store(struct device *dev,
		struct device_attribute *attr, const char *buf, size_t count)
{
	struct ufs_hba *hba = dev_get_drvdata(dev);
	unsigned long flags, value;

	if (kstrtoul(buf, 0, &value))
		return -EINVAL;

	spin_lock_irqsave(hba->host->host_lock, flags);
	hba->clk_gating.delay_ms = value;
	spin_unlock_irqrestore(hba->host->host_lock, flags);
	return count;
}

static ssize_t ufshcd_clkgate_enable_show(struct device *dev,
		struct device_attribute *attr, char *buf)
{
	struct ufs_hba *hba = dev_get_drvdata(dev);

	return snprintf(buf, PAGE_SIZE, "%d\n", hba->clk_gating.is_enabled);
}

static ssize_t ufshcd_clkgate_enable_store(struct device *dev,
		struct device_attribute *attr, const char *buf, size_t count)
{
	struct ufs_hba *hba = dev_get_drvdata(dev);
	unsigned long flags;
	u32 value;

	if (kstrtou32(buf, 0, &value))
		return -EINVAL;

	value = !!value;

	spin_lock_irqsave(hba->host->host_lock, flags);
	if (value == hba->clk_gating.is_enabled)
		goto out;

	if (value)
		__ufshcd_release(hba);
	else
		hba->clk_gating.active_reqs++;

	hba->clk_gating.is_enabled = value;
out:
	spin_unlock_irqrestore(hba->host->host_lock, flags);
	return count;
}

static void ufshcd_init_clk_scaling(struct ufs_hba *hba)
{
	char wq_name[sizeof("ufs_clkscaling_00")];

	if (!ufshcd_is_clkscaling_supported(hba))
		return;

	if (!hba->clk_scaling.min_gear)
		hba->clk_scaling.min_gear = UFS_HS_G1;

	INIT_WORK(&hba->clk_scaling.suspend_work,
		  ufshcd_clk_scaling_suspend_work);
	INIT_WORK(&hba->clk_scaling.resume_work,
		  ufshcd_clk_scaling_resume_work);

	snprintf(wq_name, sizeof(wq_name), "ufs_clkscaling_%d",
		 hba->host->host_no);
	hba->clk_scaling.workq = create_singlethread_workqueue(wq_name);

	ufshcd_clkscaling_init_sysfs(hba);
}

static void ufshcd_exit_clk_scaling(struct ufs_hba *hba)
{
	if (!ufshcd_is_clkscaling_supported(hba))
		return;

	destroy_workqueue(hba->clk_scaling.workq);
	ufshcd_devfreq_remove(hba);
}

static void ufshcd_init_clk_gating(struct ufs_hba *hba)
{
	char wq_name[sizeof("ufs_clk_gating_00")];

	if (!ufshcd_is_clkgating_allowed(hba))
		return;

	hba->clk_gating.state = CLKS_ON;

	hba->clk_gating.delay_ms = 150;
	INIT_DELAYED_WORK(&hba->clk_gating.gate_work, ufshcd_gate_work);
	INIT_WORK(&hba->clk_gating.ungate_work, ufshcd_ungate_work);

	snprintf(wq_name, ARRAY_SIZE(wq_name), "ufs_clk_gating_%d",
		 hba->host->host_no);
	hba->clk_gating.clk_gating_workq = alloc_ordered_workqueue(wq_name,
					WQ_MEM_RECLAIM | WQ_HIGHPRI);

	hba->clk_gating.is_enabled = true;

	hba->clk_gating.delay_attr.show = ufshcd_clkgate_delay_show;
	hba->clk_gating.delay_attr.store = ufshcd_clkgate_delay_store;
	sysfs_attr_init(&hba->clk_gating.delay_attr.attr);
	hba->clk_gating.delay_attr.attr.name = "clkgate_delay_ms";
	hba->clk_gating.delay_attr.attr.mode = 0644;
	if (device_create_file(hba->dev, &hba->clk_gating.delay_attr))
		dev_err(hba->dev, "Failed to create sysfs for clkgate_delay\n");

	hba->clk_gating.enable_attr.show = ufshcd_clkgate_enable_show;
	hba->clk_gating.enable_attr.store = ufshcd_clkgate_enable_store;
	sysfs_attr_init(&hba->clk_gating.enable_attr.attr);
	hba->clk_gating.enable_attr.attr.name = "clkgate_enable";
	hba->clk_gating.enable_attr.attr.mode = 0644;
	if (device_create_file(hba->dev, &hba->clk_gating.enable_attr))
		dev_err(hba->dev, "Failed to create sysfs for clkgate_enable\n");
}

static void ufshcd_exit_clk_gating(struct ufs_hba *hba)
{
	if (!ufshcd_is_clkgating_allowed(hba))
		return;
	device_remove_file(hba->dev, &hba->clk_gating.delay_attr);
	device_remove_file(hba->dev, &hba->clk_gating.enable_attr);
	cancel_work_sync(&hba->clk_gating.ungate_work);
	cancel_delayed_work_sync(&hba->clk_gating.gate_work);
	destroy_workqueue(hba->clk_gating.clk_gating_workq);
}

/* Must be called with host lock acquired */
static void ufshcd_clk_scaling_start_busy(struct ufs_hba *hba)
{
	bool queue_resume_work = false;
	ktime_t curr_t = ktime_get();

	if (!ufshcd_is_clkscaling_supported(hba))
		return;

	if (!hba->clk_scaling.active_reqs++)
		queue_resume_work = true;

	if (!hba->clk_scaling.is_allowed || hba->pm_op_in_progress)
		return;

	if (queue_resume_work)
		queue_work(hba->clk_scaling.workq,
			   &hba->clk_scaling.resume_work);

	if (!hba->clk_scaling.window_start_t) {
		hba->clk_scaling.window_start_t = curr_t;
		hba->clk_scaling.tot_busy_t = 0;
		hba->clk_scaling.is_busy_started = false;
	}

	if (!hba->clk_scaling.is_busy_started) {
		hba->clk_scaling.busy_start_t = curr_t;
		hba->clk_scaling.is_busy_started = true;
	}
}

static void ufshcd_clk_scaling_update_busy(struct ufs_hba *hba)
{
	struct ufs_clk_scaling *scaling = &hba->clk_scaling;

	if (!ufshcd_is_clkscaling_supported(hba))
		return;

	if (!hba->outstanding_reqs && scaling->is_busy_started) {
		scaling->tot_busy_t += ktime_to_us(ktime_sub(ktime_get(),
					scaling->busy_start_t));
		scaling->busy_start_t = 0;
		scaling->is_busy_started = false;
	}
}
/**
 * ufshcd_send_command - Send SCSI or device management commands
 * @hba: per adapter instance
 * @task_tag: Task tag of the command
 */
static inline
void ufshcd_send_command(struct ufs_hba *hba, unsigned int task_tag)
{
	struct ufshcd_lrb *lrbp = &hba->lrb[task_tag];

	lrbp->issue_time_stamp = ktime_get();
	lrbp->compl_time_stamp = ktime_set(0, 0);
	ufshcd_vops_setup_xfer_req(hba, task_tag, (lrbp->cmd ? true : false));
	ufshcd_add_command_trace(hba, task_tag, "send");
	ufshcd_clk_scaling_start_busy(hba);
	__set_bit(task_tag, &hba->outstanding_reqs);
	ufshcd_writel(hba, 1 << task_tag, REG_UTP_TRANSFER_REQ_DOOR_BELL);
	/* Make sure that doorbell is committed immediately */
	wmb();
}

/**
 * ufshcd_copy_sense_data - Copy sense data in case of check condition
 * @lrbp: pointer to local reference block
 */
static inline void ufshcd_copy_sense_data(struct ufshcd_lrb *lrbp)
{
	int len;
	if (lrbp->sense_buffer &&
	    ufshcd_get_rsp_upiu_data_seg_len(lrbp->ucd_rsp_ptr)) {
		int len_to_copy;

		len = be16_to_cpu(lrbp->ucd_rsp_ptr->sr.sense_data_len);
		len_to_copy = min_t(int, UFS_SENSE_SIZE, len);

		memcpy(lrbp->sense_buffer, lrbp->ucd_rsp_ptr->sr.sense_data,
		       len_to_copy);
	}
}

/**
 * ufshcd_copy_query_response() - Copy the Query Response and the data
 * descriptor
 * @hba: per adapter instance
 * @lrbp: pointer to local reference block
 */
static
int ufshcd_copy_query_response(struct ufs_hba *hba, struct ufshcd_lrb *lrbp)
{
	struct ufs_query_res *query_res = &hba->dev_cmd.query.response;

	memcpy(&query_res->upiu_res, &lrbp->ucd_rsp_ptr->qr, QUERY_OSF_SIZE);

	/* Get the descriptor */
	if (hba->dev_cmd.query.descriptor &&
	    lrbp->ucd_rsp_ptr->qr.opcode == UPIU_QUERY_OPCODE_READ_DESC) {
		u8 *descp = (u8 *)lrbp->ucd_rsp_ptr +
				GENERAL_UPIU_REQUEST_SIZE;
		u16 resp_len;
		u16 buf_len;

		/* data segment length */
		resp_len = be32_to_cpu(lrbp->ucd_rsp_ptr->header.dword_2) &
						MASK_QUERY_DATA_SEG_LEN;
		buf_len = be16_to_cpu(
				hba->dev_cmd.query.request.upiu_req.length);
		if (likely(buf_len >= resp_len)) {
			memcpy(hba->dev_cmd.query.descriptor, descp, resp_len);
		} else {
			dev_warn(hba->dev,
				 "%s: rsp size %d is bigger than buffer size %d",
				 __func__, resp_len, buf_len);
			return -EINVAL;
		}
	}

	return 0;
}

/**
 * ufshcd_hba_capabilities - Read controller capabilities
 * @hba: per adapter instance
 *
 * Return: 0 on success, negative on error.
 */
static inline int ufshcd_hba_capabilities(struct ufs_hba *hba)
{
	int err;

	hba->capabilities = ufshcd_readl(hba, REG_CONTROLLER_CAPABILITIES);

	/* nutrs and nutmrs are 0 based values */
	hba->nutrs = (hba->capabilities & MASK_TRANSFER_REQUESTS_SLOTS) + 1;
	hba->nutmrs =
	((hba->capabilities & MASK_TASK_MANAGEMENT_REQUEST_SLOTS) >> 16) + 1;

	/* Read crypto capabilities */
	err = ufshcd_hba_init_crypto_capabilities(hba);
	if (err)
		dev_err(hba->dev, "crypto setup failed\n");

	return err;
}

/**
 * ufshcd_ready_for_uic_cmd - Check if controller is ready
 *                            to accept UIC commands
 * @hba: per adapter instance
 * Return true on success, else false
 */
static inline bool ufshcd_ready_for_uic_cmd(struct ufs_hba *hba)
{
	if (ufshcd_readl(hba, REG_CONTROLLER_STATUS) & UIC_COMMAND_READY)
		return true;
	else
		return false;
}

/**
 * ufshcd_get_upmcrs - Get the power mode change request status
 * @hba: Pointer to adapter instance
 *
 * This function gets the UPMCRS field of HCS register
 * Returns value of UPMCRS field
 */
static inline u8 ufshcd_get_upmcrs(struct ufs_hba *hba)
{
	return (ufshcd_readl(hba, REG_CONTROLLER_STATUS) >> 8) & 0x7;
}

/**
 * ufshcd_dispatch_uic_cmd - Dispatch UIC commands to unipro layers
 * @hba: per adapter instance
 * @uic_cmd: UIC command
 *
 * Mutex must be held.
 */
static inline void
ufshcd_dispatch_uic_cmd(struct ufs_hba *hba, struct uic_command *uic_cmd)
{
	WARN_ON(hba->active_uic_cmd);

	hba->active_uic_cmd = uic_cmd;

	/* Write Args */
	ufshcd_writel(hba, uic_cmd->argument1, REG_UIC_COMMAND_ARG_1);
	ufshcd_writel(hba, uic_cmd->argument2, REG_UIC_COMMAND_ARG_2);
	ufshcd_writel(hba, uic_cmd->argument3, REG_UIC_COMMAND_ARG_3);

	ufshcd_add_uic_command_trace(hba, uic_cmd, "send");

	/* Write UIC Cmd */
	ufshcd_writel(hba, uic_cmd->command & COMMAND_OPCODE_MASK,
		      REG_UIC_COMMAND);
}

/**
 * ufshcd_wait_for_uic_cmd - Wait complectioin of UIC command
 * @hba: per adapter instance
 * @uic_cmd: UIC command
 *
 * Must be called with mutex held.
 * Returns 0 only if success.
 */
static int
ufshcd_wait_for_uic_cmd(struct ufs_hba *hba, struct uic_command *uic_cmd)
{
	int ret;
	unsigned long flags;

	if (wait_for_completion_timeout(&uic_cmd->done,
					msecs_to_jiffies(UIC_CMD_TIMEOUT))) {
		ret = uic_cmd->argument2 & MASK_UIC_COMMAND_RESULT;
	} else {
		ret = -ETIMEDOUT;
		dev_err(hba->dev,
			"uic cmd 0x%x with arg3 0x%x completion timeout\n",
			uic_cmd->command, uic_cmd->argument3);

		if (!uic_cmd->cmd_active) {
			dev_err(hba->dev, "%s: UIC cmd has been completed, return the result\n",
				__func__);
			ret = uic_cmd->argument2 & MASK_UIC_COMMAND_RESULT;
		}
	}

	spin_lock_irqsave(hba->host->host_lock, flags);
	hba->active_uic_cmd = NULL;
	spin_unlock_irqrestore(hba->host->host_lock, flags);

	return ret;
}

/**
 * __ufshcd_send_uic_cmd - Send UIC commands and retrieve the result
 * @hba: per adapter instance
 * @uic_cmd: UIC command
 * @completion: initialize the completion only if this is set to true
 *
 * Identical to ufshcd_send_uic_cmd() expect mutex. Must be called
 * with mutex held and host_lock locked.
 * Returns 0 only if success.
 */
static int
__ufshcd_send_uic_cmd(struct ufs_hba *hba, struct uic_command *uic_cmd,
		      bool completion)
{
	if (!ufshcd_ready_for_uic_cmd(hba)) {
		dev_err(hba->dev,
			"Controller not ready to accept UIC commands\n");
		return -EIO;
	}

	if (completion)
		init_completion(&uic_cmd->done);

	uic_cmd->cmd_active = 1;
	ufshcd_dispatch_uic_cmd(hba, uic_cmd);

	return 0;
}

/**
 * ufshcd_send_uic_cmd - Send UIC commands and retrieve the result
 * @hba: per adapter instance
 * @uic_cmd: UIC command
 *
 * Returns 0 only if success.
 */
int ufshcd_send_uic_cmd(struct ufs_hba *hba, struct uic_command *uic_cmd)
{
	int ret;
	unsigned long flags;

	ufshcd_hold(hba, false);
	mutex_lock(&hba->uic_cmd_mutex);
	ufshcd_add_delay_before_dme_cmd(hba);

	spin_lock_irqsave(hba->host->host_lock, flags);
	ret = __ufshcd_send_uic_cmd(hba, uic_cmd, true);
	spin_unlock_irqrestore(hba->host->host_lock, flags);
	if (!ret)
		ret = ufshcd_wait_for_uic_cmd(hba, uic_cmd);

	mutex_unlock(&hba->uic_cmd_mutex);

	ufshcd_release(hba);
	return ret;
}

/**
 * ufshcd_map_sg - Map scatter-gather list to prdt
 * @hba: per adapter instance
 * @lrbp: pointer to local reference block
 *
 * Returns 0 in case of success, non-zero value in case of failure
 */
static int ufshcd_map_sg(struct ufs_hba *hba, struct ufshcd_lrb *lrbp)
{
	struct ufshcd_sg_entry *prd_table;
	struct scatterlist *sg;
	struct scsi_cmnd *cmd;
	int sg_segments;
	int i;

	cmd = lrbp->cmd;
	sg_segments = scsi_dma_map(cmd);
	if (sg_segments < 0)
		return sg_segments;

	if (sg_segments) {

		if (hba->quirks & UFSHCD_QUIRK_PRDT_BYTE_GRAN)
			lrbp->utr_descriptor_ptr->prd_table_length =
				cpu_to_le16((sg_segments *
					sizeof(struct ufshcd_sg_entry)));
		else
			lrbp->utr_descriptor_ptr->prd_table_length =
				cpu_to_le16((u16) (sg_segments));

		prd_table = (struct ufshcd_sg_entry *)lrbp->ucd_prdt_ptr;

		scsi_for_each_sg(cmd, sg, sg_segments, i) {
			prd_table[i].size  =
				cpu_to_le32(((u32) sg_dma_len(sg))-1);
			prd_table[i].base_addr =
				cpu_to_le32(lower_32_bits(sg->dma_address));
			prd_table[i].upper_addr =
				cpu_to_le32(upper_32_bits(sg->dma_address));
			prd_table[i].reserved = 0;
		}
	} else {
		lrbp->utr_descriptor_ptr->prd_table_length = 0;
	}

	return 0;
}

/**
 * ufshcd_enable_intr - enable interrupts
 * @hba: per adapter instance
 * @intrs: interrupt bits
 */
static void ufshcd_enable_intr(struct ufs_hba *hba, u32 intrs)
{
	u32 set = ufshcd_readl(hba, REG_INTERRUPT_ENABLE);

	if (hba->ufs_version == UFSHCI_VERSION_10) {
		u32 rw;
		rw = set & INTERRUPT_MASK_RW_VER_10;
		set = rw | ((set ^ intrs) & intrs);
	} else {
		set |= intrs;
	}

	ufshcd_writel(hba, set, REG_INTERRUPT_ENABLE);
}

/**
 * ufshcd_disable_intr - disable interrupts
 * @hba: per adapter instance
 * @intrs: interrupt bits
 */
static void ufshcd_disable_intr(struct ufs_hba *hba, u32 intrs)
{
	u32 set = ufshcd_readl(hba, REG_INTERRUPT_ENABLE);

	if (hba->ufs_version == UFSHCI_VERSION_10) {
		u32 rw;
		rw = (set & INTERRUPT_MASK_RW_VER_10) &
			~(intrs & INTERRUPT_MASK_RW_VER_10);
		set = rw | ((set & intrs) & ~INTERRUPT_MASK_RW_VER_10);

	} else {
		set &= ~intrs;
	}

	ufshcd_writel(hba, set, REG_INTERRUPT_ENABLE);
}

/**
 * ufshcd_prepare_req_desc_hdr() - Fills the requests header
 * descriptor according to request
 * @lrbp: pointer to local reference block
 * @upiu_flags: flags required in the header
 * @cmd_dir: requests data direction
 */
static void ufshcd_prepare_req_desc_hdr(struct ufshcd_lrb *lrbp,
			u8 *upiu_flags, enum dma_data_direction cmd_dir)
{
	struct utp_transfer_req_desc *req_desc = lrbp->utr_descriptor_ptr;
	u32 data_direction;
	u32 dword_0;
	u32 dword_1 = 0;
	u32 dword_3 = 0;

	if (cmd_dir == DMA_FROM_DEVICE) {
		data_direction = UTP_DEVICE_TO_HOST;
		*upiu_flags = UPIU_CMD_FLAGS_READ;
	} else if (cmd_dir == DMA_TO_DEVICE) {
		data_direction = UTP_HOST_TO_DEVICE;
		*upiu_flags = UPIU_CMD_FLAGS_WRITE;
	} else {
		data_direction = UTP_NO_DATA_TRANSFER;
		*upiu_flags = UPIU_CMD_FLAGS_NONE;
	}

	dword_0 = data_direction | (lrbp->command_type
				<< UPIU_COMMAND_TYPE_OFFSET);
	if (lrbp->intr_cmd)
		dword_0 |= UTP_REQ_DESC_INT_CMD;

	/* Prepare crypto related dwords */
	ufshcd_prepare_req_desc_hdr_crypto(lrbp, &dword_0, &dword_1, &dword_3);

	/* Transfer request descriptor header fields */
	req_desc->header.dword_0 = cpu_to_le32(dword_0);
	req_desc->header.dword_1 = cpu_to_le32(dword_1);
	/*
	 * assigning invalid value for command status. Controller
	 * updates OCS on command completion, with the command
	 * status
	 */
	req_desc->header.dword_2 =
		cpu_to_le32(OCS_INVALID_COMMAND_STATUS);
	req_desc->header.dword_3 = cpu_to_le32(dword_3);

	req_desc->prd_table_length = 0;
}

/**
 * ufshcd_prepare_utp_scsi_cmd_upiu() - fills the utp_transfer_req_desc,
 * for scsi commands
 * @lrbp: local reference block pointer
 * @upiu_flags: flags
 */
static
void ufshcd_prepare_utp_scsi_cmd_upiu(struct ufshcd_lrb *lrbp, u8 upiu_flags)
{
	struct scsi_cmnd *cmd = lrbp->cmd;
	struct utp_upiu_req *ucd_req_ptr = lrbp->ucd_req_ptr;
	unsigned short cdb_len;

	/* command descriptor fields */
	ucd_req_ptr->header.dword_0 = UPIU_HEADER_DWORD(
				UPIU_TRANSACTION_COMMAND, upiu_flags,
				lrbp->lun, lrbp->task_tag);
	ucd_req_ptr->header.dword_1 = UPIU_HEADER_DWORD(
				UPIU_COMMAND_SET_TYPE_SCSI, 0, 0, 0);

	/* Total EHS length and Data segment length will be zero */
	ucd_req_ptr->header.dword_2 = 0;

	ucd_req_ptr->sc.exp_data_transfer_len = cpu_to_be32(cmd->sdb.length);

	cdb_len = min_t(unsigned short, cmd->cmd_len, UFS_CDB_SIZE);
	memset(ucd_req_ptr->sc.cdb, 0, UFS_CDB_SIZE);
	memcpy(ucd_req_ptr->sc.cdb, cmd->cmnd, cdb_len);

	memset(lrbp->ucd_rsp_ptr, 0, sizeof(struct utp_upiu_rsp));
}

/**
 * ufshcd_prepare_utp_query_req_upiu() - fills the utp_transfer_req_desc,
 * for query requsts
 * @hba: UFS hba
 * @lrbp: local reference block pointer
 * @upiu_flags: flags
 */
static void ufshcd_prepare_utp_query_req_upiu(struct ufs_hba *hba,
				struct ufshcd_lrb *lrbp, u8 upiu_flags)
{
	struct utp_upiu_req *ucd_req_ptr = lrbp->ucd_req_ptr;
	struct ufs_query *query = &hba->dev_cmd.query;
	u16 len = be16_to_cpu(query->request.upiu_req.length);

	/* Query request header */
	ucd_req_ptr->header.dword_0 = UPIU_HEADER_DWORD(
			UPIU_TRANSACTION_QUERY_REQ, upiu_flags,
			lrbp->lun, lrbp->task_tag);
	ucd_req_ptr->header.dword_1 = UPIU_HEADER_DWORD(
			0, query->request.query_func, 0, 0);

	/* Data segment length only need for WRITE_DESC */
	if (query->request.upiu_req.opcode == UPIU_QUERY_OPCODE_WRITE_DESC)
		ucd_req_ptr->header.dword_2 =
			UPIU_HEADER_DWORD(0, 0, (len >> 8), (u8)len);
	else
		ucd_req_ptr->header.dword_2 = 0;

	/* Copy the Query Request buffer as is */
	memcpy(&ucd_req_ptr->qr, &query->request.upiu_req,
			QUERY_OSF_SIZE);

	/* Copy the Descriptor */
	if (query->request.upiu_req.opcode == UPIU_QUERY_OPCODE_WRITE_DESC)
		memcpy(ucd_req_ptr + 1, query->descriptor, len);

	memset(lrbp->ucd_rsp_ptr, 0, sizeof(struct utp_upiu_rsp));
}

static inline void ufshcd_prepare_utp_nop_upiu(struct ufshcd_lrb *lrbp)
{
	struct utp_upiu_req *ucd_req_ptr = lrbp->ucd_req_ptr;

	memset(ucd_req_ptr, 0, sizeof(struct utp_upiu_req));

	/* command descriptor fields */
	ucd_req_ptr->header.dword_0 =
		UPIU_HEADER_DWORD(
			UPIU_TRANSACTION_NOP_OUT, 0, 0, lrbp->task_tag);
	/* clear rest of the fields of basic header */
	ucd_req_ptr->header.dword_1 = 0;
	ucd_req_ptr->header.dword_2 = 0;

	memset(lrbp->ucd_rsp_ptr, 0, sizeof(struct utp_upiu_rsp));
}

/**
 * ufshcd_compose_devman_upiu - UFS Protocol Information Unit(UPIU)
 *			     for Device Management Purposes
 * @hba: per adapter instance
 * @lrbp: pointer to local reference block
 */
static int ufshcd_compose_devman_upiu(struct ufs_hba *hba,
				      struct ufshcd_lrb *lrbp)
{
	u8 upiu_flags;
	int ret = 0;

	if ((hba->ufs_version == UFSHCI_VERSION_10) ||
	    (hba->ufs_version == UFSHCI_VERSION_11))
		lrbp->command_type = UTP_CMD_TYPE_DEV_MANAGE;
	else
		lrbp->command_type = UTP_CMD_TYPE_UFS_STORAGE;

	ufshcd_prepare_req_desc_hdr(lrbp, &upiu_flags, DMA_NONE);
	if (hba->dev_cmd.type == DEV_CMD_TYPE_QUERY)
		ufshcd_prepare_utp_query_req_upiu(hba, lrbp, upiu_flags);
	else if (hba->dev_cmd.type == DEV_CMD_TYPE_NOP)
		ufshcd_prepare_utp_nop_upiu(lrbp);
	else
		ret = -EINVAL;

	return ret;
}

/**
 * ufshcd_comp_scsi_upiu - UFS Protocol Information Unit(UPIU)
 *			   for SCSI Purposes
 * @hba: per adapter instance
 * @lrbp: pointer to local reference block
 */
static int ufshcd_comp_scsi_upiu(struct ufs_hba *hba, struct ufshcd_lrb *lrbp)
{
	u8 upiu_flags;
	int ret = 0;

	if ((hba->ufs_version == UFSHCI_VERSION_10) ||
	    (hba->ufs_version == UFSHCI_VERSION_11))
		lrbp->command_type = UTP_CMD_TYPE_SCSI;
	else
		lrbp->command_type = UTP_CMD_TYPE_UFS_STORAGE;

	if (likely(lrbp->cmd)) {
		ufshcd_prepare_req_desc_hdr(lrbp, &upiu_flags,
						lrbp->cmd->sc_data_direction);
		ufshcd_prepare_utp_scsi_cmd_upiu(lrbp, upiu_flags);
	} else {
		ret = -EINVAL;
	}

	return ret;
}

/**
 * ufshcd_upiu_wlun_to_scsi_wlun - maps UPIU W-LUN id to SCSI W-LUN ID
 * @upiu_wlun_id: UPIU W-LUN id
 *
 * Returns SCSI W-LUN id
 */
static inline u16 ufshcd_upiu_wlun_to_scsi_wlun(u8 upiu_wlun_id)
{
	return (upiu_wlun_id & ~UFS_UPIU_WLUN_ID) | SCSI_W_LUN_BASE;
}

static void ufshcd_init_lrb(struct ufs_hba *hba, struct ufshcd_lrb *lrb, int i)
{
	struct utp_transfer_cmd_desc *cmd_descp = hba->ucdl_base_addr;
	struct utp_transfer_req_desc *utrdlp = hba->utrdl_base_addr;
	dma_addr_t cmd_desc_element_addr = hba->ucdl_dma_addr +
		i * sizeof(struct utp_transfer_cmd_desc);
	u16 response_offset = offsetof(struct utp_transfer_cmd_desc,
				       response_upiu);
	u16 prdt_offset = offsetof(struct utp_transfer_cmd_desc, prd_table);

	lrb->utr_descriptor_ptr = utrdlp + i;
	lrb->utrd_dma_addr = hba->utrdl_dma_addr +
		i * sizeof(struct utp_transfer_req_desc);
	lrb->ucd_req_ptr = (struct utp_upiu_req *)(cmd_descp + i);
	lrb->ucd_req_dma_addr = cmd_desc_element_addr;
	lrb->ucd_rsp_ptr = (struct utp_upiu_rsp *)cmd_descp[i].response_upiu;
	lrb->ucd_rsp_dma_addr = cmd_desc_element_addr + response_offset;
	lrb->ucd_prdt_ptr = (struct ufshcd_sg_entry *)cmd_descp[i].prd_table;
	lrb->ucd_prdt_dma_addr = cmd_desc_element_addr + prdt_offset;
}

/**
 * ufshcd_queuecommand - main entry point for SCSI requests
 * @host: SCSI host pointer
 * @cmd: command from SCSI Midlayer
 *
 * Returns 0 for success, non-zero in case of failure
 */
static int ufshcd_queuecommand(struct Scsi_Host *host, struct scsi_cmnd *cmd)
{
	struct ufshcd_lrb *lrbp;
	struct ufs_hba *hba;
	unsigned long flags;
	int tag;
	int err = 0;

	hba = shost_priv(host);

	tag = cmd->request->tag;
	if (!ufshcd_valid_tag(hba, tag)) {
		dev_err(hba->dev,
			"%s: invalid command tag %d: cmd=0x%p, cmd->request=0x%p",
			__func__, tag, cmd, cmd->request);
		BUG();
	}

	if (!down_read_trylock(&hba->clk_scaling_lock))
		return SCSI_MLQUEUE_HOST_BUSY;

	hba->req_abort_count = 0;

	err = ufshcd_hold(hba, true);
	if (err) {
		err = SCSI_MLQUEUE_HOST_BUSY;
		goto out;
	}
	WARN_ON(ufshcd_is_clkgating_allowed(hba) &&
		(hba->clk_gating.state != CLKS_ON));

	lrbp = &hba->lrb[tag];
	if (unlikely(lrbp->in_use)) {
		if (hba->pm_op_in_progress)
			set_host_byte(cmd, DID_BAD_TARGET);
		else
			err = SCSI_MLQUEUE_HOST_BUSY;
		ufshcd_release(hba);
		goto out;
	}

	WARN_ON(lrbp->cmd);
	lrbp->cmd = cmd;
	lrbp->sense_bufflen = UFS_SENSE_SIZE;
	lrbp->sense_buffer = cmd->sense_buffer;
	lrbp->task_tag = tag;
	lrbp->lun = ufshcd_scsi_to_upiu_lun(cmd->device->lun);
	lrbp->intr_cmd = !ufshcd_is_intr_aggr_allowed(hba) ? true : false;

	ufshcd_prepare_lrbp_crypto(cmd->request, lrbp);

	lrbp->req_abort_skip = false;

	ufshcd_comp_scsi_upiu(hba, lrbp);

	err = ufshcd_map_sg(hba, lrbp);
	if (err) {
		lrbp->cmd = NULL;
		ufshcd_release(hba);
		goto out;
	}
	/* Make sure descriptors are ready before ringing the doorbell */
	wmb();

	spin_lock_irqsave(hba->host->host_lock, flags);
	switch (hba->ufshcd_state) {
	case UFSHCD_STATE_OPERATIONAL:
	case UFSHCD_STATE_EH_SCHEDULED_NON_FATAL:
		break;
	case UFSHCD_STATE_EH_SCHEDULED_FATAL:
		/*
		 * pm_runtime_get_sync() is used at error handling preparation
		 * stage. If a scsi cmd, e.g. the SSU cmd, is sent from hba's
		 * PM ops, it can never be finished if we let SCSI layer keep
		 * retrying it, which gets err handler stuck forever. Neither
		 * can we let the scsi cmd pass through, because UFS is in bad
		 * state, the scsi cmd may eventually time out, which will get
		 * err handler blocked for too long. So, just fail the scsi cmd
		 * sent from PM ops, err handler can recover PM error anyways.
		 */
		if (hba->pm_op_in_progress) {
			hba->force_reset = true;
			set_host_byte(cmd, DID_BAD_TARGET);
			goto out_compl_cmd;
		}
		fallthrough;
	case UFSHCD_STATE_RESET:
		err = SCSI_MLQUEUE_HOST_BUSY;
		goto out_compl_cmd;
	case UFSHCD_STATE_ERROR:
		set_host_byte(cmd, DID_ERROR);
		goto out_compl_cmd;
	default:
		dev_WARN_ONCE(hba->dev, 1, "%s: invalid state %d\n",
				__func__, hba->ufshcd_state);
		set_host_byte(cmd, DID_BAD_TARGET);
		goto out_compl_cmd;
	}
	ufshcd_send_command(hba, tag);
	spin_unlock_irqrestore(hba->host->host_lock, flags);
	goto out;

out_compl_cmd:
	scsi_dma_unmap(lrbp->cmd);
	lrbp->cmd = NULL;
	spin_unlock_irqrestore(hba->host->host_lock, flags);
	ufshcd_release(hba);
	if (!err)
		cmd->scsi_done(cmd);
out:
	up_read(&hba->clk_scaling_lock);
	return err;
}

static int ufshcd_compose_dev_cmd(struct ufs_hba *hba,
		struct ufshcd_lrb *lrbp, enum dev_cmd_type cmd_type, int tag)
{
	lrbp->cmd = NULL;
	lrbp->sense_bufflen = 0;
	lrbp->sense_buffer = NULL;
	lrbp->task_tag = tag;
	lrbp->lun = 0; /* device management cmd is not specific to any LUN */
	lrbp->intr_cmd = true; /* No interrupt aggregation */
	ufshcd_prepare_lrbp_crypto(NULL, lrbp);
	hba->dev_cmd.type = cmd_type;

	return ufshcd_compose_devman_upiu(hba, lrbp);
}

static int
ufshcd_clear_cmd(struct ufs_hba *hba, int tag)
{
	int err = 0;
	unsigned long flags;
	u32 mask = 1 << tag;

	/* clear outstanding transaction before retry */
	spin_lock_irqsave(hba->host->host_lock, flags);
	ufshcd_utrl_clear(hba, tag);
	spin_unlock_irqrestore(hba->host->host_lock, flags);

	/*
	 * wait for for h/w to clear corresponding bit in door-bell.
	 * max. wait is 1 sec.
	 */
	err = ufshcd_wait_for_register(hba,
			REG_UTP_TRANSFER_REQ_DOOR_BELL,
			mask, ~mask, 1000, 1000);

	return err;
}

static int
ufshcd_check_query_response(struct ufs_hba *hba, struct ufshcd_lrb *lrbp)
{
	struct ufs_query_res *query_res = &hba->dev_cmd.query.response;

	/* Get the UPIU response */
	query_res->response = ufshcd_get_rsp_upiu_result(lrbp->ucd_rsp_ptr) >>
				UPIU_RSP_CODE_OFFSET;
	return query_res->response;
}

/**
 * ufshcd_dev_cmd_completion() - handles device management command responses
 * @hba: per adapter instance
 * @lrbp: pointer to local reference block
 */
static int
ufshcd_dev_cmd_completion(struct ufs_hba *hba, struct ufshcd_lrb *lrbp)
{
	int resp;
	int err = 0;

	hba->ufs_stats.last_hibern8_exit_tstamp = ktime_set(0, 0);
	resp = ufshcd_get_req_rsp(lrbp->ucd_rsp_ptr);

	switch (resp) {
	case UPIU_TRANSACTION_NOP_IN:
		if (hba->dev_cmd.type != DEV_CMD_TYPE_NOP) {
			err = -EINVAL;
			dev_err(hba->dev, "%s: unexpected response %x\n",
					__func__, resp);
		}
		break;
	case UPIU_TRANSACTION_QUERY_RSP:
		err = ufshcd_check_query_response(hba, lrbp);
		if (!err)
			err = ufshcd_copy_query_response(hba, lrbp);
		break;
	case UPIU_TRANSACTION_REJECT_UPIU:
		/* TODO: handle Reject UPIU Response */
		err = -EPERM;
		dev_err(hba->dev, "%s: Reject UPIU not fully implemented\n",
				__func__);
		break;
	default:
		err = -EINVAL;
		dev_err(hba->dev, "%s: Invalid device management cmd response: %x\n",
				__func__, resp);
		break;
	}

	return err;
}

static int ufshcd_wait_for_dev_cmd(struct ufs_hba *hba,
		struct ufshcd_lrb *lrbp, int max_timeout)
{
	int err = 0;
	unsigned long time_left;
	unsigned long flags;

	time_left = wait_for_completion_timeout(hba->dev_cmd.complete,
			msecs_to_jiffies(max_timeout));

	/* Make sure descriptors are ready before ringing the doorbell */
	wmb();
	spin_lock_irqsave(hba->host->host_lock, flags);
	hba->dev_cmd.complete = NULL;
	if (likely(time_left)) {
		err = ufshcd_get_tr_ocs(lrbp);
		if (!err)
			err = ufshcd_dev_cmd_completion(hba, lrbp);
	}
	spin_unlock_irqrestore(hba->host->host_lock, flags);

	if (!time_left) {
		err = -ETIMEDOUT;
		dev_dbg(hba->dev, "%s: dev_cmd request timedout, tag %d\n",
			__func__, lrbp->task_tag);
		if (!ufshcd_clear_cmd(hba, lrbp->task_tag))
			/* successfully cleared the command, retry if needed */
			err = -EAGAIN;
		/*
		 * in case of an error, after clearing the doorbell,
		 * we also need to clear the outstanding_request
		 * field in hba
		 */
		ufshcd_outstanding_req_clear(hba, lrbp->task_tag);
	}

	return err;
}

/**
 * ufshcd_exec_dev_cmd - API for sending device management requests
 * @hba: UFS hba
 * @cmd_type: specifies the type (NOP, Query...)
 * @timeout: time in seconds
 *
 * NOTE: Since there is only one available tag for device management commands,
 * it is expected you hold the hba->dev_cmd.lock mutex.
 */
static int ufshcd_exec_dev_cmd(struct ufs_hba *hba,
		enum dev_cmd_type cmd_type, int timeout)
{
	struct request_queue *q = hba->cmd_queue;
	struct request *req;
	struct ufshcd_lrb *lrbp;
	int err;
	int tag;
	struct completion wait;
	unsigned long flags;

	down_read(&hba->clk_scaling_lock);

	/*
	 * Get free slot, sleep if slots are unavailable.
	 * Even though we use wait_event() which sleeps indefinitely,
	 * the maximum wait time is bounded by SCSI request timeout.
	 */
	req = blk_get_request(q, REQ_OP_DRV_OUT, 0);
	if (IS_ERR(req)) {
		err = PTR_ERR(req);
		goto out_unlock;
	}
	tag = req->tag;
	WARN_ON_ONCE(!ufshcd_valid_tag(hba, tag));

	init_completion(&wait);
	lrbp = &hba->lrb[tag];
	if (unlikely(lrbp->in_use)) {
		err = -EBUSY;
		goto out;
	}

	WARN_ON(lrbp->cmd);
	err = ufshcd_compose_dev_cmd(hba, lrbp, cmd_type, tag);
	if (unlikely(err))
		goto out_put_tag;

	hba->dev_cmd.complete = &wait;

	ufshcd_add_query_upiu_trace(hba, tag, "query_send");
	/* Make sure descriptors are ready before ringing the doorbell */
	wmb();
	spin_lock_irqsave(hba->host->host_lock, flags);
	ufshcd_send_command(hba, tag);
	spin_unlock_irqrestore(hba->host->host_lock, flags);

	err = ufshcd_wait_for_dev_cmd(hba, lrbp, timeout);

out:
	ufshcd_add_query_upiu_trace(hba, tag,
			err ? "query_complete_err" : "query_complete");

out_put_tag:
	blk_put_request(req);
out_unlock:
	up_read(&hba->clk_scaling_lock);
	return err;
}

/**
 * ufshcd_init_query() - init the query response and request parameters
 * @hba: per-adapter instance
 * @request: address of the request pointer to be initialized
 * @response: address of the response pointer to be initialized
 * @opcode: operation to perform
 * @idn: flag idn to access
 * @index: LU number to access
 * @selector: query/flag/descriptor further identification
 */
static inline void ufshcd_init_query(struct ufs_hba *hba,
		struct ufs_query_req **request, struct ufs_query_res **response,
		enum query_opcode opcode, u8 idn, u8 index, u8 selector)
{
	*request = &hba->dev_cmd.query.request;
	*response = &hba->dev_cmd.query.response;
	memset(*request, 0, sizeof(struct ufs_query_req));
	memset(*response, 0, sizeof(struct ufs_query_res));
	(*request)->upiu_req.opcode = opcode;
	(*request)->upiu_req.idn = idn;
	(*request)->upiu_req.index = index;
	(*request)->upiu_req.selector = selector;
}

static int ufshcd_query_flag_retry(struct ufs_hba *hba,
	enum query_opcode opcode, enum flag_idn idn, u8 index, bool *flag_res)
{
	int ret;
	int retries;

	for (retries = 0; retries < QUERY_REQ_RETRIES; retries++) {
		ret = ufshcd_query_flag(hba, opcode, idn, index, flag_res);
		if (ret)
			dev_dbg(hba->dev,
				"%s: failed with error %d, retries %d\n",
				__func__, ret, retries);
		else
			break;
	}

	if (ret)
		dev_err(hba->dev,
			"%s: query attribute, opcode %d, idn %d, failed with error %d after %d retires\n",
			__func__, opcode, idn, ret, retries);
	return ret;
}

/**
 * ufshcd_query_flag() - API function for sending flag query requests
 * @hba: per-adapter instance
 * @opcode: flag query to perform
 * @idn: flag idn to access
 * @index: flag index to access
 * @flag_res: the flag value after the query request completes
 *
 * Returns 0 for success, non-zero in case of failure
 */
int ufshcd_query_flag(struct ufs_hba *hba, enum query_opcode opcode,
			enum flag_idn idn, u8 index, bool *flag_res)
{
	struct ufs_query_req *request = NULL;
	struct ufs_query_res *response = NULL;
	int err, selector = 0;
	int timeout = QUERY_REQ_TIMEOUT;

	BUG_ON(!hba);

	ufshcd_hold(hba, false);
	mutex_lock(&hba->dev_cmd.lock);
	ufshcd_init_query(hba, &request, &response, opcode, idn, index,
			selector);

	switch (opcode) {
	case UPIU_QUERY_OPCODE_SET_FLAG:
	case UPIU_QUERY_OPCODE_CLEAR_FLAG:
	case UPIU_QUERY_OPCODE_TOGGLE_FLAG:
		request->query_func = UPIU_QUERY_FUNC_STANDARD_WRITE_REQUEST;
		break;
	case UPIU_QUERY_OPCODE_READ_FLAG:
		request->query_func = UPIU_QUERY_FUNC_STANDARD_READ_REQUEST;
		if (!flag_res) {
			/* No dummy reads */
			dev_err(hba->dev, "%s: Invalid argument for read request\n",
					__func__);
			err = -EINVAL;
			goto out_unlock;
		}
		break;
	default:
		dev_err(hba->dev,
			"%s: Expected query flag opcode but got = %d\n",
			__func__, opcode);
		err = -EINVAL;
		goto out_unlock;
	}

	err = ufshcd_exec_dev_cmd(hba, DEV_CMD_TYPE_QUERY, timeout);

	if (err) {
		dev_err(hba->dev,
			"%s: Sending flag query for idn %d failed, err = %d\n",
			__func__, idn, err);
		goto out_unlock;
	}

	if (flag_res)
		*flag_res = (be32_to_cpu(response->upiu_res.value) &
				MASK_QUERY_UPIU_FLAG_LOC) & 0x1;

out_unlock:
	mutex_unlock(&hba->dev_cmd.lock);
	ufshcd_release(hba);
	return err;
}

/**
 * ufshcd_query_attr - API function for sending attribute requests
 * @hba: per-adapter instance
 * @opcode: attribute opcode
 * @idn: attribute idn to access
 * @index: index field
 * @selector: selector field
 * @attr_val: the attribute value after the query request completes
 *
 * Returns 0 for success, non-zero in case of failure
*/
int ufshcd_query_attr(struct ufs_hba *hba, enum query_opcode opcode,
		      enum attr_idn idn, u8 index, u8 selector, u32 *attr_val)
{
	struct ufs_query_req *request = NULL;
	struct ufs_query_res *response = NULL;
	int err;

	BUG_ON(!hba);

	if (!attr_val) {
		dev_err(hba->dev, "%s: attribute value required for opcode 0x%x\n",
				__func__, opcode);
		return -EINVAL;
	}

	ufshcd_hold(hba, false);

	mutex_lock(&hba->dev_cmd.lock);
	ufshcd_init_query(hba, &request, &response, opcode, idn, index,
			selector);

	switch (opcode) {
	case UPIU_QUERY_OPCODE_WRITE_ATTR:
		request->query_func = UPIU_QUERY_FUNC_STANDARD_WRITE_REQUEST;
		request->upiu_req.value = cpu_to_be32(*attr_val);
		break;
	case UPIU_QUERY_OPCODE_READ_ATTR:
		request->query_func = UPIU_QUERY_FUNC_STANDARD_READ_REQUEST;
		break;
	default:
		dev_err(hba->dev, "%s: Expected query attr opcode but got = 0x%.2x\n",
				__func__, opcode);
		err = -EINVAL;
		goto out_unlock;
	}

	err = ufshcd_exec_dev_cmd(hba, DEV_CMD_TYPE_QUERY, QUERY_REQ_TIMEOUT);

	if (err) {
		dev_err(hba->dev, "%s: opcode 0x%.2x for idn %d failed, index %d, err = %d\n",
				__func__, opcode, idn, index, err);
		goto out_unlock;
	}

	*attr_val = be32_to_cpu(response->upiu_res.value);

out_unlock:
	mutex_unlock(&hba->dev_cmd.lock);
	ufshcd_release(hba);
	return err;
}

/**
 * ufshcd_query_attr_retry() - API function for sending query
 * attribute with retries
 * @hba: per-adapter instance
 * @opcode: attribute opcode
 * @idn: attribute idn to access
 * @index: index field
 * @selector: selector field
 * @attr_val: the attribute value after the query request
 * completes
 *
 * Returns 0 for success, non-zero in case of failure
*/
static int ufshcd_query_attr_retry(struct ufs_hba *hba,
	enum query_opcode opcode, enum attr_idn idn, u8 index, u8 selector,
	u32 *attr_val)
{
	int ret = 0;
	u32 retries;

	for (retries = QUERY_REQ_RETRIES; retries > 0; retries--) {
		ret = ufshcd_query_attr(hba, opcode, idn, index,
						selector, attr_val);
		if (ret)
			dev_dbg(hba->dev, "%s: failed with error %d, retries %d\n",
				__func__, ret, retries);
		else
			break;
	}

	if (ret)
		dev_err(hba->dev,
			"%s: query attribute, idn %d, failed with error %d after %d retires\n",
			__func__, idn, ret, QUERY_REQ_RETRIES);
	return ret;
}

static int __ufshcd_query_descriptor(struct ufs_hba *hba,
			enum query_opcode opcode, enum desc_idn idn, u8 index,
			u8 selector, u8 *desc_buf, int *buf_len)
{
	struct ufs_query_req *request = NULL;
	struct ufs_query_res *response = NULL;
	int err;

	BUG_ON(!hba);

	if (!desc_buf) {
		dev_err(hba->dev, "%s: descriptor buffer required for opcode 0x%x\n",
				__func__, opcode);
		return -EINVAL;
	}

	if (*buf_len < QUERY_DESC_MIN_SIZE || *buf_len > QUERY_DESC_MAX_SIZE) {
		dev_err(hba->dev, "%s: descriptor buffer size (%d) is out of range\n",
				__func__, *buf_len);
		return -EINVAL;
	}

	ufshcd_hold(hba, false);

	mutex_lock(&hba->dev_cmd.lock);
	ufshcd_init_query(hba, &request, &response, opcode, idn, index,
			selector);
	hba->dev_cmd.query.descriptor = desc_buf;
	request->upiu_req.length = cpu_to_be16(*buf_len);

	switch (opcode) {
	case UPIU_QUERY_OPCODE_WRITE_DESC:
		request->query_func = UPIU_QUERY_FUNC_STANDARD_WRITE_REQUEST;
		break;
	case UPIU_QUERY_OPCODE_READ_DESC:
		request->query_func = UPIU_QUERY_FUNC_STANDARD_READ_REQUEST;
		break;
	default:
		dev_err(hba->dev,
				"%s: Expected query descriptor opcode but got = 0x%.2x\n",
				__func__, opcode);
		err = -EINVAL;
		goto out_unlock;
	}

	err = ufshcd_exec_dev_cmd(hba, DEV_CMD_TYPE_QUERY, QUERY_REQ_TIMEOUT);

	if (err) {
		dev_err(hba->dev, "%s: opcode 0x%.2x for idn %d failed, index %d, err = %d\n",
				__func__, opcode, idn, index, err);
		goto out_unlock;
	}

	*buf_len = be16_to_cpu(response->upiu_res.length);

out_unlock:
	hba->dev_cmd.query.descriptor = NULL;
	mutex_unlock(&hba->dev_cmd.lock);
	ufshcd_release(hba);
	return err;
}

/**
 * ufshcd_query_descriptor_retry - API function for sending descriptor requests
 * @hba: per-adapter instance
 * @opcode: attribute opcode
 * @idn: attribute idn to access
 * @index: index field
 * @selector: selector field
 * @desc_buf: the buffer that contains the descriptor
 * @buf_len: length parameter passed to the device
 *
 * Returns 0 for success, non-zero in case of failure.
 * The buf_len parameter will contain, on return, the length parameter
 * received on the response.
 */
int ufshcd_query_descriptor_retry(struct ufs_hba *hba,
				  enum query_opcode opcode,
				  enum desc_idn idn, u8 index,
				  u8 selector,
				  u8 *desc_buf, int *buf_len)
{
	int err;
	int retries;

	for (retries = QUERY_REQ_RETRIES; retries > 0; retries--) {
		err = __ufshcd_query_descriptor(hba, opcode, idn, index,
						selector, desc_buf, buf_len);
		if (!err || err == -EINVAL)
			break;
	}

	return err;
}

/**
 * ufshcd_map_desc_id_to_length - map descriptor IDN to its length
 * @hba: Pointer to adapter instance
 * @desc_id: descriptor idn value
 * @desc_len: mapped desc length (out)
 */
void ufshcd_map_desc_id_to_length(struct ufs_hba *hba, enum desc_idn desc_id,
				  int *desc_len)
{
	if (desc_id >= QUERY_DESC_IDN_MAX || desc_id == QUERY_DESC_IDN_RFU_0 ||
	    desc_id == QUERY_DESC_IDN_RFU_1)
		*desc_len = 0;
	else
		*desc_len = hba->desc_size[desc_id];
}
EXPORT_SYMBOL(ufshcd_map_desc_id_to_length);

static void ufshcd_update_desc_length(struct ufs_hba *hba,
				      enum desc_idn desc_id, int desc_index,
				      unsigned char desc_len)
{
	if (hba->desc_size[desc_id] == QUERY_DESC_MAX_SIZE &&
	    desc_id != QUERY_DESC_IDN_STRING && desc_index != UFS_RPMB_UNIT)
		/* For UFS 3.1, the normal unit descriptor is 10 bytes larger
		 * than the RPMB unit, however, both descriptors share the same
		 * desc_idn, to cover both unit descriptors with one length, we
		 * choose the normal unit descriptor length by desc_index.
		 */
		hba->desc_size[desc_id] = desc_len;
}

/**
 * ufshcd_read_desc_param - read the specified descriptor parameter
 * @hba: Pointer to adapter instance
 * @desc_id: descriptor idn value
 * @desc_index: descriptor index
 * @param_offset: offset of the parameter to read
 * @param_read_buf: pointer to buffer where parameter would be read
 * @param_size: sizeof(param_read_buf)
 *
 * Return 0 in case of success, non-zero otherwise
 */
int ufshcd_read_desc_param(struct ufs_hba *hba,
			   enum desc_idn desc_id,
			   int desc_index,
			   u8 param_offset,
			   u8 *param_read_buf,
			   u8 param_size)
{
	int ret;
	u8 *desc_buf;
	int buff_len;
	bool is_kmalloc = true;

	/* Safety check */
	if (desc_id >= QUERY_DESC_IDN_MAX || !param_size)
		return -EINVAL;

	/* Get the length of descriptor */
	ufshcd_map_desc_id_to_length(hba, desc_id, &buff_len);
	if (!buff_len) {
		dev_err(hba->dev, "%s: Failed to get desc length\n", __func__);
		return -EINVAL;
	}

	if (param_offset >= buff_len) {
		dev_err(hba->dev, "%s: Invalid offset 0x%x in descriptor IDN 0x%x, length 0x%x\n",
			__func__, param_offset, desc_id, buff_len);
		return -EINVAL;
	}

	/* Check whether we need temp memory */
	if (param_offset != 0 || param_size < buff_len) {
		desc_buf = kzalloc(buff_len, GFP_KERNEL);
		if (!desc_buf)
			return -ENOMEM;
	} else {
		desc_buf = param_read_buf;
		is_kmalloc = false;
	}

	/* Request for full descriptor */
	ret = ufshcd_query_descriptor_retry(hba, UPIU_QUERY_OPCODE_READ_DESC,
					desc_id, desc_index, 0,
					desc_buf, &buff_len);

	if (ret) {
		dev_err(hba->dev, "%s: Failed reading descriptor. desc_id %d, desc_index %d, param_offset %d, ret %d\n",
			__func__, desc_id, desc_index, param_offset, ret);
		goto out;
	}

	/* Sanity check */
	if (desc_buf[QUERY_DESC_DESC_TYPE_OFFSET] != desc_id) {
		dev_err(hba->dev, "%s: invalid desc_id %d in descriptor header\n",
			__func__, desc_buf[QUERY_DESC_DESC_TYPE_OFFSET]);
		ret = -EINVAL;
		goto out;
	}

	/* Update descriptor length */
	buff_len = desc_buf[QUERY_DESC_LENGTH_OFFSET];
	ufshcd_update_desc_length(hba, desc_id, desc_index, buff_len);

	if (is_kmalloc) {
		/* Make sure we don't copy more data than available */
		if (param_offset + param_size > buff_len)
			param_size = buff_len - param_offset;
		memcpy(param_read_buf, &desc_buf[param_offset], param_size);
	}
out:
	if (is_kmalloc)
		kfree(desc_buf);
	return ret;
}

/**
 * struct uc_string_id - unicode string
 *
 * @len: size of this descriptor inclusive
 * @type: descriptor type
 * @uc: unicode string character
 */
struct uc_string_id {
	u8 len;
	u8 type;
	wchar_t uc[];
} __packed;

/* replace non-printable or non-ASCII characters with spaces */
static inline char ufshcd_remove_non_printable(u8 ch)
{
	return (ch >= 0x20 && ch <= 0x7e) ? ch : ' ';
}

/**
 * ufshcd_read_string_desc - read string descriptor
 * @hba: pointer to adapter instance
 * @desc_index: descriptor index
 * @buf: pointer to buffer where descriptor would be read,
 *       the caller should free the memory.
 * @ascii: if true convert from unicode to ascii characters
 *         null terminated string.
 *
 * Return:
 * *      string size on success.
 * *      -ENOMEM: on allocation failure
 * *      -EINVAL: on a wrong parameter
 */
int ufshcd_read_string_desc(struct ufs_hba *hba, u8 desc_index,
			    u8 **buf, bool ascii)
{
	struct uc_string_id *uc_str;
	u8 *str;
	int ret;

	if (!buf)
		return -EINVAL;

	uc_str = kzalloc(QUERY_DESC_MAX_SIZE, GFP_KERNEL);
	if (!uc_str)
		return -ENOMEM;

	ret = ufshcd_read_desc_param(hba, QUERY_DESC_IDN_STRING, desc_index, 0,
				     (u8 *)uc_str, QUERY_DESC_MAX_SIZE);
	if (ret < 0) {
		dev_err(hba->dev, "Reading String Desc failed after %d retries. err = %d\n",
			QUERY_REQ_RETRIES, ret);
		str = NULL;
		goto out;
	}

	if (uc_str->len <= QUERY_DESC_HDR_SIZE) {
		dev_dbg(hba->dev, "String Desc is of zero length\n");
		str = NULL;
		ret = 0;
		goto out;
	}

	if (ascii) {
		ssize_t ascii_len;
		int i;
		/* remove header and divide by 2 to move from UTF16 to UTF8 */
		ascii_len = (uc_str->len - QUERY_DESC_HDR_SIZE) / 2 + 1;
		str = kzalloc(ascii_len, GFP_KERNEL);
		if (!str) {
			ret = -ENOMEM;
			goto out;
		}

		/*
		 * the descriptor contains string in UTF16 format
		 * we need to convert to utf-8 so it can be displayed
		 */
		ret = utf16s_to_utf8s(uc_str->uc,
				      uc_str->len - QUERY_DESC_HDR_SIZE,
				      UTF16_BIG_ENDIAN, str, ascii_len);

		/* replace non-printable or non-ASCII characters with spaces */
		for (i = 0; i < ret; i++)
			str[i] = ufshcd_remove_non_printable(str[i]);

		str[ret++] = '\0';

	} else {
		str = kmemdup(uc_str, uc_str->len, GFP_KERNEL);
		if (!str) {
			ret = -ENOMEM;
			goto out;
		}
		ret = uc_str->len;
	}
out:
	*buf = str;
	kfree(uc_str);
	return ret;
}

/**
 * ufshcd_read_unit_desc_param - read the specified unit descriptor parameter
 * @hba: Pointer to adapter instance
 * @lun: lun id
 * @param_offset: offset of the parameter to read
 * @param_read_buf: pointer to buffer where parameter would be read
 * @param_size: sizeof(param_read_buf)
 *
 * Return 0 in case of success, non-zero otherwise
 */
static inline int ufshcd_read_unit_desc_param(struct ufs_hba *hba,
					      int lun,
					      enum unit_desc_param param_offset,
					      u8 *param_read_buf,
					      u32 param_size)
{
	/*
	 * Unit descriptors are only available for general purpose LUs (LUN id
	 * from 0 to 7) and RPMB Well known LU.
	 */
	if (!ufs_is_valid_unit_desc_lun(&hba->dev_info, lun))
		return -EOPNOTSUPP;

	return ufshcd_read_desc_param(hba, QUERY_DESC_IDN_UNIT, lun,
				      param_offset, param_read_buf, param_size);
}

static int ufshcd_get_ref_clk_gating_wait(struct ufs_hba *hba)
{
	int err = 0;
	u32 gating_wait = UFSHCD_REF_CLK_GATING_WAIT_US;

	if (hba->dev_info.wspecversion >= 0x300) {
		err = ufshcd_query_attr_retry(hba, UPIU_QUERY_OPCODE_READ_ATTR,
				QUERY_ATTR_IDN_REF_CLK_GATING_WAIT_TIME, 0, 0,
				&gating_wait);
		if (err)
			dev_err(hba->dev, "Failed reading bRefClkGatingWait. err = %d, use default %uus\n",
					 err, gating_wait);

		if (gating_wait == 0) {
			gating_wait = UFSHCD_REF_CLK_GATING_WAIT_US;
			dev_err(hba->dev, "Undefined ref clk gating wait time, use default %uus\n",
					 gating_wait);
		}

		hba->dev_info.clk_gating_wait_us = gating_wait;
	}

	return err;
}

/**
 * ufshcd_memory_alloc - allocate memory for host memory space data structures
 * @hba: per adapter instance
 *
 * 1. Allocate DMA memory for Command Descriptor array
 *	Each command descriptor consist of Command UPIU, Response UPIU and PRDT
 * 2. Allocate DMA memory for UTP Transfer Request Descriptor List (UTRDL).
 * 3. Allocate DMA memory for UTP Task Management Request Descriptor List
 *	(UTMRDL)
 * 4. Allocate memory for local reference block(lrb).
 *
 * Returns 0 for success, non-zero in case of failure
 */
static int ufshcd_memory_alloc(struct ufs_hba *hba)
{
	size_t utmrdl_size, utrdl_size, ucdl_size;

	/* Allocate memory for UTP command descriptors */
	ucdl_size = (sizeof(struct utp_transfer_cmd_desc) * hba->nutrs);
	hba->ucdl_base_addr = dmam_alloc_coherent(hba->dev,
						  ucdl_size,
						  &hba->ucdl_dma_addr,
						  GFP_KERNEL);

	/*
	 * UFSHCI requires UTP command descriptor to be 128 byte aligned.
	 * make sure hba->ucdl_dma_addr is aligned to PAGE_SIZE
	 * if hba->ucdl_dma_addr is aligned to PAGE_SIZE, then it will
	 * be aligned to 128 bytes as well
	 */
	if (!hba->ucdl_base_addr ||
	    WARN_ON(hba->ucdl_dma_addr & (PAGE_SIZE - 1))) {
		dev_err(hba->dev,
			"Command Descriptor Memory allocation failed\n");
		goto out;
	}

	/*
	 * Allocate memory for UTP Transfer descriptors
	 * UFSHCI requires 1024 byte alignment of UTRD
	 */
	utrdl_size = (sizeof(struct utp_transfer_req_desc) * hba->nutrs);
	hba->utrdl_base_addr = dmam_alloc_coherent(hba->dev,
						   utrdl_size,
						   &hba->utrdl_dma_addr,
						   GFP_KERNEL);
	if (!hba->utrdl_base_addr ||
	    WARN_ON(hba->utrdl_dma_addr & (PAGE_SIZE - 1))) {
		dev_err(hba->dev,
			"Transfer Descriptor Memory allocation failed\n");
		goto out;
	}

	/*
	 * Allocate memory for UTP Task Management descriptors
	 * UFSHCI requires 1024 byte alignment of UTMRD
	 */
	utmrdl_size = sizeof(struct utp_task_req_desc) * hba->nutmrs;
	hba->utmrdl_base_addr = dmam_alloc_coherent(hba->dev,
						    utmrdl_size,
						    &hba->utmrdl_dma_addr,
						    GFP_KERNEL);
	if (!hba->utmrdl_base_addr ||
	    WARN_ON(hba->utmrdl_dma_addr & (PAGE_SIZE - 1))) {
		dev_err(hba->dev,
		"Task Management Descriptor Memory allocation failed\n");
		goto out;
	}

	/* Allocate memory for local reference block */
	hba->lrb = devm_kcalloc(hba->dev,
				hba->nutrs, sizeof(struct ufshcd_lrb),
				GFP_KERNEL);
	if (!hba->lrb) {
		dev_err(hba->dev, "LRB Memory allocation failed\n");
		goto out;
	}
	return 0;
out:
	return -ENOMEM;
}

/**
 * ufshcd_host_memory_configure - configure local reference block with
 *				memory offsets
 * @hba: per adapter instance
 *
 * Configure Host memory space
 * 1. Update Corresponding UTRD.UCDBA and UTRD.UCDBAU with UCD DMA
 * address.
 * 2. Update each UTRD with Response UPIU offset, Response UPIU length
 * and PRDT offset.
 * 3. Save the corresponding addresses of UTRD, UCD.CMD, UCD.RSP and UCD.PRDT
 * into local reference block.
 */
static void ufshcd_host_memory_configure(struct ufs_hba *hba)
{
	struct utp_transfer_req_desc *utrdlp;
	dma_addr_t cmd_desc_dma_addr;
	dma_addr_t cmd_desc_element_addr;
	u16 response_offset;
	u16 prdt_offset;
	int cmd_desc_size;
	int i;

	utrdlp = hba->utrdl_base_addr;

	response_offset =
		offsetof(struct utp_transfer_cmd_desc, response_upiu);
	prdt_offset =
		offsetof(struct utp_transfer_cmd_desc, prd_table);

	cmd_desc_size = sizeof(struct utp_transfer_cmd_desc);
	cmd_desc_dma_addr = hba->ucdl_dma_addr;

	for (i = 0; i < hba->nutrs; i++) {
		/* Configure UTRD with command descriptor base address */
		cmd_desc_element_addr =
				(cmd_desc_dma_addr + (cmd_desc_size * i));
		utrdlp[i].command_desc_base_addr_lo =
				cpu_to_le32(lower_32_bits(cmd_desc_element_addr));
		utrdlp[i].command_desc_base_addr_hi =
				cpu_to_le32(upper_32_bits(cmd_desc_element_addr));

		/* Response upiu and prdt offset should be in double words */
		if (hba->quirks & UFSHCD_QUIRK_PRDT_BYTE_GRAN) {
			utrdlp[i].response_upiu_offset =
				cpu_to_le16(response_offset);
			utrdlp[i].prd_table_offset =
				cpu_to_le16(prdt_offset);
			utrdlp[i].response_upiu_length =
				cpu_to_le16(ALIGNED_UPIU_SIZE);
		} else {
			utrdlp[i].response_upiu_offset =
				cpu_to_le16(response_offset >> 2);
			utrdlp[i].prd_table_offset =
				cpu_to_le16(prdt_offset >> 2);
			utrdlp[i].response_upiu_length =
				cpu_to_le16(ALIGNED_UPIU_SIZE >> 2);
		}

		ufshcd_init_lrb(hba, &hba->lrb[i], i);
	}
}

/**
 * ufshcd_dme_link_startup - Notify Unipro to perform link startup
 * @hba: per adapter instance
 *
 * UIC_CMD_DME_LINK_STARTUP command must be issued to Unipro layer,
 * in order to initialize the Unipro link startup procedure.
 * Once the Unipro links are up, the device connected to the controller
 * is detected.
 *
 * Returns 0 on success, non-zero value on failure
 */
static int ufshcd_dme_link_startup(struct ufs_hba *hba)
{
	struct uic_command uic_cmd = {0};
	int ret;

	uic_cmd.command = UIC_CMD_DME_LINK_STARTUP;

	ret = ufshcd_send_uic_cmd(hba, &uic_cmd);
	if (ret)
		dev_dbg(hba->dev,
			"dme-link-startup: error code %d\n", ret);
	return ret;
}
/**
 * ufshcd_dme_reset - UIC command for DME_RESET
 * @hba: per adapter instance
 *
 * DME_RESET command is issued in order to reset UniPro stack.
 * This function now deals with cold reset.
 *
 * Returns 0 on success, non-zero value on failure
 */
static int ufshcd_dme_reset(struct ufs_hba *hba)
{
	struct uic_command uic_cmd = {0};
	int ret;

	uic_cmd.command = UIC_CMD_DME_RESET;

	ret = ufshcd_send_uic_cmd(hba, &uic_cmd);
	if (ret)
		dev_err(hba->dev,
			"dme-reset: error code %d\n", ret);

	return ret;
}

int ufshcd_dme_configure_adapt(struct ufs_hba *hba,
			       int agreed_gear,
			       int adapt_val)
{
	int ret;

	if (agreed_gear != UFS_HS_G4)
		adapt_val = PA_NO_ADAPT;

	ret = ufshcd_dme_set(hba,
			     UIC_ARG_MIB(PA_TXHSADAPTTYPE),
			     adapt_val);
	return ret;
}
EXPORT_SYMBOL_GPL(ufshcd_dme_configure_adapt);

/**
 * ufshcd_dme_enable - UIC command for DME_ENABLE
 * @hba: per adapter instance
 *
 * DME_ENABLE command is issued in order to enable UniPro stack.
 *
 * Returns 0 on success, non-zero value on failure
 */
static int ufshcd_dme_enable(struct ufs_hba *hba)
{
	struct uic_command uic_cmd = {0};
	int ret;

	uic_cmd.command = UIC_CMD_DME_ENABLE;

	ret = ufshcd_send_uic_cmd(hba, &uic_cmd);
	if (ret)
		dev_err(hba->dev,
			"dme-enable: error code %d\n", ret);

	return ret;
}

static inline void ufshcd_add_delay_before_dme_cmd(struct ufs_hba *hba)
{
	#define MIN_DELAY_BEFORE_DME_CMDS_US	1000
	unsigned long min_sleep_time_us;

	if (!(hba->quirks & UFSHCD_QUIRK_DELAY_BEFORE_DME_CMDS))
		return;

	/*
	 * last_dme_cmd_tstamp will be 0 only for 1st call to
	 * this function
	 */
	if (unlikely(!ktime_to_us(hba->last_dme_cmd_tstamp))) {
		min_sleep_time_us = MIN_DELAY_BEFORE_DME_CMDS_US;
	} else {
		unsigned long delta =
			(unsigned long) ktime_to_us(
				ktime_sub(ktime_get(),
				hba->last_dme_cmd_tstamp));

		if (delta < MIN_DELAY_BEFORE_DME_CMDS_US)
			min_sleep_time_us =
				MIN_DELAY_BEFORE_DME_CMDS_US - delta;
		else
			return; /* no more delay required */
	}

	/* allow sleep for extra 50us if needed */
	usleep_range(min_sleep_time_us, min_sleep_time_us + 50);
}

/**
 * ufshcd_dme_set_attr - UIC command for DME_SET, DME_PEER_SET
 * @hba: per adapter instance
 * @attr_sel: uic command argument1
 * @attr_set: attribute set type as uic command argument2
 * @mib_val: setting value as uic command argument3
 * @peer: indicate whether peer or local
 *
 * Returns 0 on success, non-zero value on failure
 */
int ufshcd_dme_set_attr(struct ufs_hba *hba, u32 attr_sel,
			u8 attr_set, u32 mib_val, u8 peer)
{
	struct uic_command uic_cmd = {0};
	static const char *const action[] = {
		"dme-set",
		"dme-peer-set"
	};
	const char *set = action[!!peer];
	int ret;
	int retries = UFS_UIC_COMMAND_RETRIES;

	uic_cmd.command = peer ?
		UIC_CMD_DME_PEER_SET : UIC_CMD_DME_SET;
	uic_cmd.argument1 = attr_sel;
	uic_cmd.argument2 = UIC_ARG_ATTR_TYPE(attr_set);
	uic_cmd.argument3 = mib_val;

	do {
		/* for peer attributes we retry upon failure */
		ret = ufshcd_send_uic_cmd(hba, &uic_cmd);
		if (ret)
			dev_dbg(hba->dev, "%s: attr-id 0x%x val 0x%x error code %d\n",
				set, UIC_GET_ATTR_ID(attr_sel), mib_val, ret);
	} while (ret && peer && --retries);

	if (ret)
		dev_err(hba->dev, "%s: attr-id 0x%x val 0x%x failed %d retries\n",
			set, UIC_GET_ATTR_ID(attr_sel), mib_val,
			UFS_UIC_COMMAND_RETRIES - retries);

	return ret;
}
EXPORT_SYMBOL_GPL(ufshcd_dme_set_attr);

/**
 * ufshcd_dme_get_attr - UIC command for DME_GET, DME_PEER_GET
 * @hba: per adapter instance
 * @attr_sel: uic command argument1
 * @mib_val: the value of the attribute as returned by the UIC command
 * @peer: indicate whether peer or local
 *
 * Returns 0 on success, non-zero value on failure
 */
int ufshcd_dme_get_attr(struct ufs_hba *hba, u32 attr_sel,
			u32 *mib_val, u8 peer)
{
	struct uic_command uic_cmd = {0};
	static const char *const action[] = {
		"dme-get",
		"dme-peer-get"
	};
	const char *get = action[!!peer];
	int ret;
	int retries = UFS_UIC_COMMAND_RETRIES;
	struct ufs_pa_layer_attr orig_pwr_info;
	struct ufs_pa_layer_attr temp_pwr_info;
	bool pwr_mode_change = false;

	if (peer && (hba->quirks & UFSHCD_QUIRK_DME_PEER_ACCESS_AUTO_MODE)) {
		orig_pwr_info = hba->pwr_info;
		temp_pwr_info = orig_pwr_info;

		if (orig_pwr_info.pwr_tx == FAST_MODE ||
		    orig_pwr_info.pwr_rx == FAST_MODE) {
			temp_pwr_info.pwr_tx = FASTAUTO_MODE;
			temp_pwr_info.pwr_rx = FASTAUTO_MODE;
			pwr_mode_change = true;
		} else if (orig_pwr_info.pwr_tx == SLOW_MODE ||
		    orig_pwr_info.pwr_rx == SLOW_MODE) {
			temp_pwr_info.pwr_tx = SLOWAUTO_MODE;
			temp_pwr_info.pwr_rx = SLOWAUTO_MODE;
			pwr_mode_change = true;
		}
		if (pwr_mode_change) {
			ret = ufshcd_change_power_mode(hba, &temp_pwr_info);
			if (ret)
				goto out;
		}
	}

	uic_cmd.command = peer ?
		UIC_CMD_DME_PEER_GET : UIC_CMD_DME_GET;
	uic_cmd.argument1 = attr_sel;

	do {
		/* for peer attributes we retry upon failure */
		ret = ufshcd_send_uic_cmd(hba, &uic_cmd);
		if (ret)
			dev_dbg(hba->dev, "%s: attr-id 0x%x error code %d\n",
				get, UIC_GET_ATTR_ID(attr_sel), ret);
	} while (ret && peer && --retries);

	if (ret)
		dev_err(hba->dev, "%s: attr-id 0x%x failed %d retries\n",
			get, UIC_GET_ATTR_ID(attr_sel),
			UFS_UIC_COMMAND_RETRIES - retries);

	if (mib_val && !ret)
		*mib_val = uic_cmd.argument3;

	if (peer && (hba->quirks & UFSHCD_QUIRK_DME_PEER_ACCESS_AUTO_MODE)
	    && pwr_mode_change)
		ufshcd_change_power_mode(hba, &orig_pwr_info);
out:
	return ret;
}
EXPORT_SYMBOL_GPL(ufshcd_dme_get_attr);

/**
 * ufshcd_uic_pwr_ctrl - executes UIC commands (which affects the link power
 * state) and waits for it to take effect.
 *
 * @hba: per adapter instance
 * @cmd: UIC command to execute
 *
 * DME operations like DME_SET(PA_PWRMODE), DME_HIBERNATE_ENTER &
 * DME_HIBERNATE_EXIT commands take some time to take its effect on both host
 * and device UniPro link and hence it's final completion would be indicated by
 * dedicated status bits in Interrupt Status register (UPMS, UHES, UHXS) in
 * addition to normal UIC command completion Status (UCCS). This function only
 * returns after the relevant status bits indicate the completion.
 *
 * Returns 0 on success, non-zero value on failure
 */
static int ufshcd_uic_pwr_ctrl(struct ufs_hba *hba, struct uic_command *cmd)
{
	struct completion uic_async_done;
	unsigned long flags;
	u8 status;
	int ret;
	bool reenable_intr = false;

	mutex_lock(&hba->uic_cmd_mutex);
	init_completion(&uic_async_done);
	ufshcd_add_delay_before_dme_cmd(hba);

	spin_lock_irqsave(hba->host->host_lock, flags);
	if (ufshcd_is_link_broken(hba)) {
		ret = -ENOLINK;
		goto out_unlock;
	}
	hba->uic_async_done = &uic_async_done;
	if (ufshcd_readl(hba, REG_INTERRUPT_ENABLE) & UIC_COMMAND_COMPL) {
		ufshcd_disable_intr(hba, UIC_COMMAND_COMPL);
		/*
		 * Make sure UIC command completion interrupt is disabled before
		 * issuing UIC command.
		 */
		wmb();
		reenable_intr = true;
	}
	ret = __ufshcd_send_uic_cmd(hba, cmd, false);
	spin_unlock_irqrestore(hba->host->host_lock, flags);
	if (ret) {
		dev_err(hba->dev,
			"pwr ctrl cmd 0x%x with mode 0x%x uic error %d\n",
			cmd->command, cmd->argument3, ret);
		goto out;
	}

	if (!wait_for_completion_timeout(hba->uic_async_done,
					 msecs_to_jiffies(UIC_CMD_TIMEOUT))) {
		dev_err(hba->dev,
			"pwr ctrl cmd 0x%x with mode 0x%x completion timeout\n",
			cmd->command, cmd->argument3);

		if (!cmd->cmd_active) {
			dev_err(hba->dev, "%s: Power Mode Change operation has been completed, go check UPMCRS\n",
				__func__);
			goto check_upmcrs;
		}

		ret = -ETIMEDOUT;
		goto out;
	}

check_upmcrs:
	status = ufshcd_get_upmcrs(hba);
	if (status != PWR_LOCAL) {
		dev_err(hba->dev,
			"pwr ctrl cmd 0x%x failed, host upmcrs:0x%x\n",
			cmd->command, status);
		ret = (status != PWR_OK) ? status : -1;
	}
out:
	if (ret) {
		ufshcd_print_host_state(hba);
		ufshcd_print_pwr_info(hba);
		ufshcd_print_evt_hist(hba);
	}

	spin_lock_irqsave(hba->host->host_lock, flags);
	hba->active_uic_cmd = NULL;
	hba->uic_async_done = NULL;
	if (reenable_intr)
		ufshcd_enable_intr(hba, UIC_COMMAND_COMPL);
	if (ret) {
		ufshcd_set_link_broken(hba);
		ufshcd_schedule_eh_work(hba);
	}
out_unlock:
	spin_unlock_irqrestore(hba->host->host_lock, flags);
	mutex_unlock(&hba->uic_cmd_mutex);

	return ret;
}

/**
 * ufshcd_uic_change_pwr_mode - Perform the UIC power mode chage
 *				using DME_SET primitives.
 * @hba: per adapter instance
 * @mode: powr mode value
 *
 * Returns 0 on success, non-zero value on failure
 */
static int ufshcd_uic_change_pwr_mode(struct ufs_hba *hba, u8 mode)
{
	struct uic_command uic_cmd = {0};
	int ret;

	if (hba->quirks & UFSHCD_QUIRK_BROKEN_PA_RXHSUNTERMCAP) {
		ret = ufshcd_dme_set(hba,
				UIC_ARG_MIB_SEL(PA_RXHSUNTERMCAP, 0), 1);
		if (ret) {
			dev_err(hba->dev, "%s: failed to enable PA_RXHSUNTERMCAP ret %d\n",
						__func__, ret);
			goto out;
		}
	}

	uic_cmd.command = UIC_CMD_DME_SET;
	uic_cmd.argument1 = UIC_ARG_MIB(PA_PWRMODE);
	uic_cmd.argument3 = mode;
	ufshcd_hold(hba, false);
	ret = ufshcd_uic_pwr_ctrl(hba, &uic_cmd);
	ufshcd_release(hba);

out:
	return ret;
}

int ufshcd_link_recovery(struct ufs_hba *hba)
{
	int ret;
	unsigned long flags;

	spin_lock_irqsave(hba->host->host_lock, flags);
	hba->ufshcd_state = UFSHCD_STATE_RESET;
	ufshcd_set_eh_in_progress(hba);
	spin_unlock_irqrestore(hba->host->host_lock, flags);

	/* Reset the attached device */
	ufshcd_device_reset(hba);

	ret = ufshcd_host_reset_and_restore(hba);

	spin_lock_irqsave(hba->host->host_lock, flags);
	if (ret)
		hba->ufshcd_state = UFSHCD_STATE_ERROR;
	ufshcd_clear_eh_in_progress(hba);
	spin_unlock_irqrestore(hba->host->host_lock, flags);

	if (ret)
		dev_err(hba->dev, "%s: link recovery failed, err %d",
			__func__, ret);
	else
		ufshcd_clear_ua_wluns(hba);

	return ret;
}
EXPORT_SYMBOL_GPL(ufshcd_link_recovery);

static int ufshcd_uic_hibern8_enter(struct ufs_hba *hba)
{
	int ret;
	struct uic_command uic_cmd = {0};
	ktime_t start = ktime_get();

	ufshcd_vops_hibern8_notify(hba, UIC_CMD_DME_HIBER_ENTER, PRE_CHANGE);

	uic_cmd.command = UIC_CMD_DME_HIBER_ENTER;
	ret = ufshcd_uic_pwr_ctrl(hba, &uic_cmd);
	trace_ufshcd_profile_hibern8(dev_name(hba->dev), "enter",
			     ktime_to_us(ktime_sub(ktime_get(), start)), ret);

	if (ret)
		dev_err(hba->dev, "%s: hibern8 enter failed. ret = %d\n",
			__func__, ret);
	else
		ufshcd_vops_hibern8_notify(hba, UIC_CMD_DME_HIBER_ENTER,
								POST_CHANGE);

	return ret;
}

int ufshcd_uic_hibern8_exit(struct ufs_hba *hba)
{
	struct uic_command uic_cmd = {0};
	int ret;
	ktime_t start = ktime_get();

	ufshcd_vops_hibern8_notify(hba, UIC_CMD_DME_HIBER_EXIT, PRE_CHANGE);

	uic_cmd.command = UIC_CMD_DME_HIBER_EXIT;
	ret = ufshcd_uic_pwr_ctrl(hba, &uic_cmd);
	trace_ufshcd_profile_hibern8(dev_name(hba->dev), "exit",
			     ktime_to_us(ktime_sub(ktime_get(), start)), ret);

	if (ret) {
		dev_err(hba->dev, "%s: hibern8 exit failed. ret = %d\n",
			__func__, ret);
	} else {
		ufshcd_vops_hibern8_notify(hba, UIC_CMD_DME_HIBER_EXIT,
								POST_CHANGE);
		hba->ufs_stats.last_hibern8_exit_tstamp = ktime_get();
		hba->ufs_stats.hibern8_exit_cnt++;
	}

	return ret;
}
EXPORT_SYMBOL_GPL(ufshcd_uic_hibern8_exit);

void ufshcd_auto_hibern8_update(struct ufs_hba *hba, u32 ahit)
{
	unsigned long flags;
	bool update = false;

	if (!ufshcd_is_auto_hibern8_supported(hba))
		return;

	spin_lock_irqsave(hba->host->host_lock, flags);
	if (hba->ahit != ahit) {
		hba->ahit = ahit;
		update = true;
	}
	spin_unlock_irqrestore(hba->host->host_lock, flags);

	if (update && !pm_runtime_suspended(hba->dev)) {
		pm_runtime_get_sync(hba->dev);
		ufshcd_hold(hba, false);
		ufshcd_auto_hibern8_enable(hba);
		ufshcd_release(hba);
		pm_runtime_put(hba->dev);
	}
}
EXPORT_SYMBOL_GPL(ufshcd_auto_hibern8_update);

void ufshcd_auto_hibern8_enable(struct ufs_hba *hba)
{
	unsigned long flags;

	if (!ufshcd_is_auto_hibern8_supported(hba))
		return;

	spin_lock_irqsave(hba->host->host_lock, flags);
	ufshcd_writel(hba, hba->ahit, REG_AUTO_HIBERNATE_IDLE_TIMER);
	spin_unlock_irqrestore(hba->host->host_lock, flags);
}

 /**
 * ufshcd_init_pwr_info - setting the POR (power on reset)
 * values in hba power info
 * @hba: per-adapter instance
 */
static void ufshcd_init_pwr_info(struct ufs_hba *hba)
{
	hba->pwr_info.gear_rx = UFS_PWM_G1;
	hba->pwr_info.gear_tx = UFS_PWM_G1;
	hba->pwr_info.lane_rx = 1;
	hba->pwr_info.lane_tx = 1;
	hba->pwr_info.pwr_rx = SLOWAUTO_MODE;
	hba->pwr_info.pwr_tx = SLOWAUTO_MODE;
	hba->pwr_info.hs_rate = 0;
}

/**
 * ufshcd_get_max_pwr_mode - reads the max power mode negotiated with device
 * @hba: per-adapter instance
 */
static int ufshcd_get_max_pwr_mode(struct ufs_hba *hba)
{
	struct ufs_pa_layer_attr *pwr_info = &hba->max_pwr_info.info;

	if (hba->max_pwr_info.is_valid)
		return 0;

	pwr_info->pwr_tx = FAST_MODE;
	pwr_info->pwr_rx = FAST_MODE;
	pwr_info->hs_rate = PA_HS_MODE_B;

	/* Get the connected lane count */
	ufshcd_dme_get(hba, UIC_ARG_MIB(PA_CONNECTEDRXDATALANES),
			&pwr_info->lane_rx);
	ufshcd_dme_get(hba, UIC_ARG_MIB(PA_CONNECTEDTXDATALANES),
			&pwr_info->lane_tx);

	if (!pwr_info->lane_rx || !pwr_info->lane_tx) {
		dev_err(hba->dev, "%s: invalid connected lanes value. rx=%d, tx=%d\n",
				__func__,
				pwr_info->lane_rx,
				pwr_info->lane_tx);
		return -EINVAL;
	}

	/*
	 * First, get the maximum gears of HS speed.
	 * If a zero value, it means there is no HSGEAR capability.
	 * Then, get the maximum gears of PWM speed.
	 */
	ufshcd_dme_get(hba, UIC_ARG_MIB(PA_MAXRXHSGEAR), &pwr_info->gear_rx);
	if (!pwr_info->gear_rx) {
		ufshcd_dme_get(hba, UIC_ARG_MIB(PA_MAXRXPWMGEAR),
				&pwr_info->gear_rx);
		if (!pwr_info->gear_rx) {
			dev_err(hba->dev, "%s: invalid max pwm rx gear read = %d\n",
				__func__, pwr_info->gear_rx);
			return -EINVAL;
		}
		pwr_info->pwr_rx = SLOW_MODE;
	}

	ufshcd_dme_peer_get(hba, UIC_ARG_MIB(PA_MAXRXHSGEAR),
			&pwr_info->gear_tx);
	if (!pwr_info->gear_tx) {
		ufshcd_dme_peer_get(hba, UIC_ARG_MIB(PA_MAXRXPWMGEAR),
				&pwr_info->gear_tx);
		if (!pwr_info->gear_tx) {
			dev_err(hba->dev, "%s: invalid max pwm tx gear read = %d\n",
				__func__, pwr_info->gear_tx);
			return -EINVAL;
		}
		pwr_info->pwr_tx = SLOW_MODE;
	}

	hba->max_pwr_info.is_valid = true;
	return 0;
}

static int ufshcd_change_power_mode(struct ufs_hba *hba,
			     struct ufs_pa_layer_attr *pwr_mode)
{
	int ret;

	/* if already configured to the requested pwr_mode */
	if (!hba->force_pmc &&
	    pwr_mode->gear_rx == hba->pwr_info.gear_rx &&
	    pwr_mode->gear_tx == hba->pwr_info.gear_tx &&
	    pwr_mode->lane_rx == hba->pwr_info.lane_rx &&
	    pwr_mode->lane_tx == hba->pwr_info.lane_tx &&
	    pwr_mode->pwr_rx == hba->pwr_info.pwr_rx &&
	    pwr_mode->pwr_tx == hba->pwr_info.pwr_tx &&
	    pwr_mode->hs_rate == hba->pwr_info.hs_rate) {
		dev_dbg(hba->dev, "%s: power already configured\n", __func__);
		return 0;
	}

	/*
	 * Configure attributes for power mode change with below.
	 * - PA_RXGEAR, PA_ACTIVERXDATALANES, PA_RXTERMINATION,
	 * - PA_TXGEAR, PA_ACTIVETXDATALANES, PA_TXTERMINATION,
	 * - PA_HSSERIES
	 */
	ufshcd_dme_set(hba, UIC_ARG_MIB(PA_RXGEAR), pwr_mode->gear_rx);
	ufshcd_dme_set(hba, UIC_ARG_MIB(PA_ACTIVERXDATALANES),
			pwr_mode->lane_rx);
	if (pwr_mode->pwr_rx == FASTAUTO_MODE ||
			pwr_mode->pwr_rx == FAST_MODE)
		ufshcd_dme_set(hba, UIC_ARG_MIB(PA_RXTERMINATION), TRUE);
	else
		ufshcd_dme_set(hba, UIC_ARG_MIB(PA_RXTERMINATION), FALSE);

	ufshcd_dme_set(hba, UIC_ARG_MIB(PA_TXGEAR), pwr_mode->gear_tx);
	ufshcd_dme_set(hba, UIC_ARG_MIB(PA_ACTIVETXDATALANES),
			pwr_mode->lane_tx);
	if (pwr_mode->pwr_tx == FASTAUTO_MODE ||
			pwr_mode->pwr_tx == FAST_MODE)
		ufshcd_dme_set(hba, UIC_ARG_MIB(PA_TXTERMINATION), TRUE);
	else
		ufshcd_dme_set(hba, UIC_ARG_MIB(PA_TXTERMINATION), FALSE);

	if (pwr_mode->pwr_rx == FASTAUTO_MODE ||
	    pwr_mode->pwr_tx == FASTAUTO_MODE ||
	    pwr_mode->pwr_rx == FAST_MODE ||
	    pwr_mode->pwr_tx == FAST_MODE)
		ufshcd_dme_set(hba, UIC_ARG_MIB(PA_HSSERIES),
						pwr_mode->hs_rate);

	ufshcd_dme_set(hba, UIC_ARG_MIB(PA_PWRMODEUSERDATA0),
			DL_FC0ProtectionTimeOutVal_Default);
	ufshcd_dme_set(hba, UIC_ARG_MIB(PA_PWRMODEUSERDATA1),
			DL_TC0ReplayTimeOutVal_Default);
	ufshcd_dme_set(hba, UIC_ARG_MIB(PA_PWRMODEUSERDATA2),
			DL_AFC0ReqTimeOutVal_Default);
	ufshcd_dme_set(hba, UIC_ARG_MIB(PA_PWRMODEUSERDATA3),
			DL_FC1ProtectionTimeOutVal_Default);
	ufshcd_dme_set(hba, UIC_ARG_MIB(PA_PWRMODEUSERDATA4),
			DL_TC1ReplayTimeOutVal_Default);
	ufshcd_dme_set(hba, UIC_ARG_MIB(PA_PWRMODEUSERDATA5),
			DL_AFC1ReqTimeOutVal_Default);

	ufshcd_dme_set(hba, UIC_ARG_MIB(DME_LocalFC0ProtectionTimeOutVal),
			DL_FC0ProtectionTimeOutVal_Default);
	ufshcd_dme_set(hba, UIC_ARG_MIB(DME_LocalTC0ReplayTimeOutVal),
			DL_TC0ReplayTimeOutVal_Default);
	ufshcd_dme_set(hba, UIC_ARG_MIB(DME_LocalAFC0ReqTimeOutVal),
			DL_AFC0ReqTimeOutVal_Default);

	ret = ufshcd_uic_change_pwr_mode(hba, pwr_mode->pwr_rx << 4
			| pwr_mode->pwr_tx);

	if (ret) {
		dev_err(hba->dev,
			"%s: power mode change failed %d\n", __func__, ret);
	} else {
		ufshcd_vops_pwr_change_notify(hba, POST_CHANGE, NULL,
								pwr_mode);

		memcpy(&hba->pwr_info, pwr_mode,
			sizeof(struct ufs_pa_layer_attr));
	}

	return ret;
}

/**
 * ufshcd_config_pwr_mode - configure a new power mode
 * @hba: per-adapter instance
 * @desired_pwr_mode: desired power configuration
 */
int ufshcd_config_pwr_mode(struct ufs_hba *hba,
		struct ufs_pa_layer_attr *desired_pwr_mode)
{
	struct ufs_pa_layer_attr final_params = { 0 };
	int ret;

	ret = ufshcd_vops_pwr_change_notify(hba, PRE_CHANGE,
					desired_pwr_mode, &final_params);

	if (ret)
		memcpy(&final_params, desired_pwr_mode, sizeof(final_params));

	ret = ufshcd_change_power_mode(hba, &final_params);

	return ret;
}
EXPORT_SYMBOL_GPL(ufshcd_config_pwr_mode);

/**
 * ufshcd_complete_dev_init() - checks device readiness
 * @hba: per-adapter instance
 *
 * Set fDeviceInit flag and poll until device toggles it.
 */
static int ufshcd_complete_dev_init(struct ufs_hba *hba)
{
	int err;
	bool flag_res = true;
	ktime_t timeout;

	err = ufshcd_query_flag_retry(hba, UPIU_QUERY_OPCODE_SET_FLAG,
		QUERY_FLAG_IDN_FDEVICEINIT, 0, NULL);
	if (err) {
		dev_err(hba->dev,
			"%s setting fDeviceInit flag failed with error %d\n",
			__func__, err);
		goto out;
	}

	/* Poll fDeviceInit flag to be cleared */
	timeout = ktime_add_ms(ktime_get(), FDEVICEINIT_COMPL_TIMEOUT);
	do {
		err = ufshcd_query_flag(hba, UPIU_QUERY_OPCODE_READ_FLAG,
					QUERY_FLAG_IDN_FDEVICEINIT, 0, &flag_res);
		if (!flag_res)
			break;
		usleep_range(5000, 10000);
	} while (ktime_before(ktime_get(), timeout));

	if (err) {
		dev_err(hba->dev,
				"%s reading fDeviceInit flag failed with error %d\n",
				__func__, err);
	} else if (flag_res) {
		dev_err(hba->dev,
				"%s fDeviceInit was not cleared by the device\n",
				__func__);
		err = -EBUSY;
	}
out:
	return err;
}

/**
 * ufshcd_make_hba_operational - Make UFS controller operational
 * @hba: per adapter instance
 *
 * To bring UFS host controller to operational state,
 * 1. Enable required interrupts
 * 2. Configure interrupt aggregation
 * 3. Program UTRL and UTMRL base address
 * 4. Configure run-stop-registers
 *
 * Returns 0 on success, non-zero value on failure
 */
int ufshcd_make_hba_operational(struct ufs_hba *hba)
{
	int err = 0;
	u32 reg;

	/* Enable required interrupts */
	ufshcd_enable_intr(hba, UFSHCD_ENABLE_INTRS);

	/* Configure interrupt aggregation */
	if (ufshcd_is_intr_aggr_allowed(hba))
		ufshcd_config_intr_aggr(hba, hba->nutrs - 1, INT_AGGR_DEF_TO);
	else
		ufshcd_disable_intr_aggr(hba);

	/* Configure UTRL and UTMRL base address registers */
	ufshcd_writel(hba, lower_32_bits(hba->utrdl_dma_addr),
			REG_UTP_TRANSFER_REQ_LIST_BASE_L);
	ufshcd_writel(hba, upper_32_bits(hba->utrdl_dma_addr),
			REG_UTP_TRANSFER_REQ_LIST_BASE_H);
	ufshcd_writel(hba, lower_32_bits(hba->utmrdl_dma_addr),
			REG_UTP_TASK_REQ_LIST_BASE_L);
	ufshcd_writel(hba, upper_32_bits(hba->utmrdl_dma_addr),
			REG_UTP_TASK_REQ_LIST_BASE_H);

	/*
	 * Make sure base address and interrupt setup are updated before
	 * enabling the run/stop registers below.
	 */
	wmb();

	/*
	 * UCRDY, UTMRLDY and UTRLRDY bits must be 1
	 */
	reg = ufshcd_readl(hba, REG_CONTROLLER_STATUS);
	if (!(ufshcd_get_lists_status(reg))) {
		ufshcd_enable_run_stop_reg(hba);
	} else {
		dev_err(hba->dev,
			"Host controller not ready to process requests");
		err = -EIO;
	}

	return err;
}
EXPORT_SYMBOL_GPL(ufshcd_make_hba_operational);

/**
 * ufshcd_hba_stop - Send controller to reset state
 * @hba: per adapter instance
 */
static inline void ufshcd_hba_stop(struct ufs_hba *hba)
{
	unsigned long flags;
	int err;

	/*
	 * Obtain the host lock to prevent that the controller is disabled
	 * while the UFS interrupt handler is active on another CPU.
	 */
	spin_lock_irqsave(hba->host->host_lock, flags);
	ufshcd_writel(hba, CONTROLLER_DISABLE,  REG_CONTROLLER_ENABLE);
	spin_unlock_irqrestore(hba->host->host_lock, flags);

	err = ufshcd_wait_for_register(hba, REG_CONTROLLER_ENABLE,
					CONTROLLER_ENABLE, CONTROLLER_DISABLE,
					10, 1);
	if (err)
		dev_err(hba->dev, "%s: Controller disable failed\n", __func__);
}

/**
 * ufshcd_hba_execute_hce - initialize the controller
 * @hba: per adapter instance
 *
 * The controller resets itself and controller firmware initialization
 * sequence kicks off. When controller is ready it will set
 * the Host Controller Enable bit to 1.
 *
 * Returns 0 on success, non-zero value on failure
 */
static int ufshcd_hba_execute_hce(struct ufs_hba *hba)
{
	int retry_outer = 3;
	int retry_inner;

start:
	if (!ufshcd_is_hba_active(hba))
		/* change controller state to "reset state" */
		ufshcd_hba_stop(hba);

	/* UniPro link is disabled at this point */
	ufshcd_set_link_off(hba);

	ufshcd_vops_hce_enable_notify(hba, PRE_CHANGE);

	/* start controller initialization sequence */
	ufshcd_hba_start(hba);

	/*
	 * To initialize a UFS host controller HCE bit must be set to 1.
	 * During initialization the HCE bit value changes from 1->0->1.
	 * When the host controller completes initialization sequence
	 * it sets the value of HCE bit to 1. The same HCE bit is read back
	 * to check if the controller has completed initialization sequence.
	 * So without this delay the value HCE = 1, set in the previous
	 * instruction might be read back.
	 * This delay can be changed based on the controller.
	 */
	ufshcd_delay_us(hba->vps->hba_enable_delay_us, 100);

	/* wait for the host controller to complete initialization */
	retry_inner = 50;
	while (ufshcd_is_hba_active(hba)) {
		if (retry_inner) {
			retry_inner--;
		} else {
			dev_err(hba->dev,
				"Controller enable failed\n");
			if (retry_outer) {
				retry_outer--;
				goto start;
			}
			return -EIO;
		}
		usleep_range(1000, 1100);
	}

	/* enable UIC related interrupts */
	ufshcd_enable_intr(hba, UFSHCD_UIC_MASK);

	ufshcd_vops_hce_enable_notify(hba, POST_CHANGE);

	return 0;
}

int ufshcd_hba_enable(struct ufs_hba *hba)
{
	int ret;

	if (hba->quirks & UFSHCI_QUIRK_BROKEN_HCE) {
		ufshcd_set_link_off(hba);
		ufshcd_vops_hce_enable_notify(hba, PRE_CHANGE);

		/* enable UIC related interrupts */
		ufshcd_enable_intr(hba, UFSHCD_UIC_MASK);
		ret = ufshcd_dme_reset(hba);
		if (!ret) {
			ret = ufshcd_dme_enable(hba);
			if (!ret)
				ufshcd_vops_hce_enable_notify(hba, POST_CHANGE);
			if (ret)
				dev_err(hba->dev,
					"Host controller enable failed with non-hce\n");
		}
	} else {
		ret = ufshcd_hba_execute_hce(hba);
	}

	return ret;
}
EXPORT_SYMBOL_GPL(ufshcd_hba_enable);

static int ufshcd_disable_tx_lcc(struct ufs_hba *hba, bool peer)
{
	int tx_lanes = 0, i, err = 0;

	if (!peer)
		ufshcd_dme_get(hba, UIC_ARG_MIB(PA_CONNECTEDTXDATALANES),
			       &tx_lanes);
	else
		ufshcd_dme_peer_get(hba, UIC_ARG_MIB(PA_CONNECTEDTXDATALANES),
				    &tx_lanes);
	for (i = 0; i < tx_lanes; i++) {
		if (!peer)
			err = ufshcd_dme_set(hba,
				UIC_ARG_MIB_SEL(TX_LCC_ENABLE,
					UIC_ARG_MPHY_TX_GEN_SEL_INDEX(i)),
					0);
		else
			err = ufshcd_dme_peer_set(hba,
				UIC_ARG_MIB_SEL(TX_LCC_ENABLE,
					UIC_ARG_MPHY_TX_GEN_SEL_INDEX(i)),
					0);
		if (err) {
			dev_err(hba->dev, "%s: TX LCC Disable failed, peer = %d, lane = %d, err = %d",
				__func__, peer, i, err);
			break;
		}
	}

	return err;
}

static inline int ufshcd_disable_device_tx_lcc(struct ufs_hba *hba)
{
	return ufshcd_disable_tx_lcc(hba, true);
}

void ufshcd_update_evt_hist(struct ufs_hba *hba, u32 id, u32 val)
{
	struct ufs_event_hist *e;

	if (id >= UFS_EVT_CNT)
		return;

	e = &hba->ufs_stats.event[id];
	e->val[e->pos] = val;
	e->tstamp[e->pos] = ktime_get();
	e->pos = (e->pos + 1) % UFS_EVENT_HIST_LENGTH;

	ufshcd_vops_event_notify(hba, id, &val);
}
EXPORT_SYMBOL_GPL(ufshcd_update_evt_hist);

/**
 * ufshcd_link_startup - Initialize unipro link startup
 * @hba: per adapter instance
 *
 * Returns 0 for success, non-zero in case of failure
 */
static int ufshcd_link_startup(struct ufs_hba *hba)
{
	int ret;
	int retries = DME_LINKSTARTUP_RETRIES;
	bool link_startup_again = false;

	/*
	 * If UFS device isn't active then we will have to issue link startup
	 * 2 times to make sure the device state move to active.
	 */
	if (!ufshcd_is_ufs_dev_active(hba))
		link_startup_again = true;

link_startup:
	do {
		ufshcd_vops_link_startup_notify(hba, PRE_CHANGE);

		ret = ufshcd_dme_link_startup(hba);

		/* check if device is detected by inter-connect layer */
		if (!ret && !ufshcd_is_device_present(hba)) {
			ufshcd_update_evt_hist(hba,
					       UFS_EVT_LINK_STARTUP_FAIL,
					       0);
			dev_err(hba->dev, "%s: Device not present\n", __func__);
			ret = -ENXIO;
			goto out;
		}

		/*
		 * DME link lost indication is only received when link is up,
		 * but we can't be sure if the link is up until link startup
		 * succeeds. So reset the local Uni-Pro and try again.
		 */
		if (ret && ufshcd_hba_enable(hba)) {
			ufshcd_update_evt_hist(hba,
					       UFS_EVT_LINK_STARTUP_FAIL,
					       (u32)ret);
			goto out;
		}
	} while (ret && retries--);

	if (ret) {
		/* failed to get the link up... retire */
		ufshcd_update_evt_hist(hba,
				       UFS_EVT_LINK_STARTUP_FAIL,
				       (u32)ret);
		goto out;
	}

	if (link_startup_again) {
		link_startup_again = false;
		retries = DME_LINKSTARTUP_RETRIES;
		goto link_startup;
	}

	/* Mark that link is up in PWM-G1, 1-lane, SLOW-AUTO mode */
	ufshcd_init_pwr_info(hba);
	ufshcd_print_pwr_info(hba);

	if (hba->quirks & UFSHCD_QUIRK_BROKEN_LCC) {
		ret = ufshcd_disable_device_tx_lcc(hba);
		if (ret)
			goto out;
	}

	/* Include any host controller configuration via UIC commands */
	ret = ufshcd_vops_link_startup_notify(hba, POST_CHANGE);
	if (ret)
		goto out;

	/* Clear UECPA once due to LINERESET has happened during LINK_STARTUP */
	ufshcd_readl(hba, REG_UIC_ERROR_CODE_PHY_ADAPTER_LAYER);
	ret = ufshcd_make_hba_operational(hba);
out:
	if (ret) {
		dev_err(hba->dev, "link startup failed %d\n", ret);
		ufshcd_print_host_state(hba);
		ufshcd_print_pwr_info(hba);
		ufshcd_print_evt_hist(hba);
	}
	return ret;
}

/**
 * ufshcd_verify_dev_init() - Verify device initialization
 * @hba: per-adapter instance
 *
 * Send NOP OUT UPIU and wait for NOP IN response to check whether the
 * device Transport Protocol (UTP) layer is ready after a reset.
 * If the UTP layer at the device side is not initialized, it may
 * not respond with NOP IN UPIU within timeout of %NOP_OUT_TIMEOUT
 * and we retry sending NOP OUT for %NOP_OUT_RETRIES iterations.
 */
static int ufshcd_verify_dev_init(struct ufs_hba *hba)
{
	int err = 0;
	int retries;

	ufshcd_hold(hba, false);
	mutex_lock(&hba->dev_cmd.lock);
	for (retries = NOP_OUT_RETRIES; retries > 0; retries--) {
		err = ufshcd_exec_dev_cmd(hba, DEV_CMD_TYPE_NOP,
					       NOP_OUT_TIMEOUT);

		if (!err || err == -ETIMEDOUT)
			break;

		dev_dbg(hba->dev, "%s: error %d retrying\n", __func__, err);
	}
	mutex_unlock(&hba->dev_cmd.lock);
	ufshcd_release(hba);

	if (err)
		dev_err(hba->dev, "%s: NOP OUT failed %d\n", __func__, err);
	return err;
}

/**
 * ufshcd_set_queue_depth - set lun queue depth
 * @sdev: pointer to SCSI device
 *
 * Read bLUQueueDepth value and activate scsi tagged command
 * queueing. For WLUN, queue depth is set to 1. For best-effort
 * cases (bLUQueueDepth = 0) the queue depth is set to a maximum
 * value that host can queue.
 */
static void ufshcd_set_queue_depth(struct scsi_device *sdev)
{
	int ret = 0;
	u8 lun_qdepth;
	struct ufs_hba *hba;

	hba = shost_priv(sdev->host);

	lun_qdepth = hba->nutrs;
	ret = ufshcd_read_unit_desc_param(hba,
					  ufshcd_scsi_to_upiu_lun(sdev->lun),
					  UNIT_DESC_PARAM_LU_Q_DEPTH,
					  &lun_qdepth,
					  sizeof(lun_qdepth));

	/* Some WLUN doesn't support unit descriptor */
	if (ret == -EOPNOTSUPP)
		lun_qdepth = 1;
	else if (!lun_qdepth)
		/* eventually, we can figure out the real queue depth */
		lun_qdepth = hba->nutrs;
	else
		lun_qdepth = min_t(int, lun_qdepth, hba->nutrs);

	dev_dbg(hba->dev, "%s: activate tcq with queue depth %d\n",
			__func__, lun_qdepth);
	scsi_change_queue_depth(sdev, lun_qdepth);
}

/*
 * ufshcd_get_lu_wp - returns the "b_lu_write_protect" from UNIT DESCRIPTOR
 * @hba: per-adapter instance
 * @lun: UFS device lun id
 * @b_lu_write_protect: pointer to buffer to hold the LU's write protect info
 *
 * Returns 0 in case of success and b_lu_write_protect status would be returned
 * @b_lu_write_protect parameter.
 * Returns -ENOTSUPP if reading b_lu_write_protect is not supported.
 * Returns -EINVAL in case of invalid parameters passed to this function.
 */
static int ufshcd_get_lu_wp(struct ufs_hba *hba,
			    u8 lun,
			    u8 *b_lu_write_protect)
{
	int ret;

	if (!b_lu_write_protect)
		ret = -EINVAL;
	/*
	 * According to UFS device spec, RPMB LU can't be write
	 * protected so skip reading bLUWriteProtect parameter for
	 * it. For other W-LUs, UNIT DESCRIPTOR is not available.
	 */
	else if (lun >= hba->dev_info.max_lu_supported)
		ret = -ENOTSUPP;
	else
		ret = ufshcd_read_unit_desc_param(hba,
					  lun,
					  UNIT_DESC_PARAM_LU_WR_PROTECT,
					  b_lu_write_protect,
					  sizeof(*b_lu_write_protect));
	return ret;
}

/**
 * ufshcd_get_lu_power_on_wp_status - get LU's power on write protect
 * status
 * @hba: per-adapter instance
 * @sdev: pointer to SCSI device
 *
 */
static inline void ufshcd_get_lu_power_on_wp_status(struct ufs_hba *hba,
						    struct scsi_device *sdev)
{
	if (hba->dev_info.f_power_on_wp_en &&
	    !hba->dev_info.is_lu_power_on_wp) {
		u8 b_lu_write_protect;

		if (!ufshcd_get_lu_wp(hba, ufshcd_scsi_to_upiu_lun(sdev->lun),
				      &b_lu_write_protect) &&
		    (b_lu_write_protect == UFS_LU_POWER_ON_WP))
			hba->dev_info.is_lu_power_on_wp = true;
	}
}

/**
 * ufshcd_slave_alloc - handle initial SCSI device configurations
 * @sdev: pointer to SCSI device
 *
 * Returns success
 */
static int ufshcd_slave_alloc(struct scsi_device *sdev)
{
	struct ufs_hba *hba;

	hba = shost_priv(sdev->host);

	/* Mode sense(6) is not supported by UFS, so use Mode sense(10) */
	sdev->use_10_for_ms = 1;

	/* DBD field should be set to 1 in mode sense(10) */
	sdev->set_dbd_for_ms = 1;

	/* allow SCSI layer to restart the device in case of errors */
	sdev->allow_restart = 1;

	/* REPORT SUPPORTED OPERATION CODES is not supported */
	sdev->no_report_opcodes = 1;

	/* WRITE_SAME command is not supported */
	sdev->no_write_same = 1;

	ufshcd_set_queue_depth(sdev);

	ufshcd_get_lu_power_on_wp_status(hba, sdev);

	return 0;
}

/**
 * ufshcd_change_queue_depth - change queue depth
 * @sdev: pointer to SCSI device
 * @depth: required depth to set
 *
 * Change queue depth and make sure the max. limits are not crossed.
 */
static int ufshcd_change_queue_depth(struct scsi_device *sdev, int depth)
{
	struct ufs_hba *hba = shost_priv(sdev->host);

	if (depth > hba->nutrs)
		depth = hba->nutrs;
	return scsi_change_queue_depth(sdev, depth);
}

/**
 * ufshcd_slave_configure - adjust SCSI device configurations
 * @sdev: pointer to SCSI device
 */
static int ufshcd_slave_configure(struct scsi_device *sdev)
{
	struct ufs_hba *hba = shost_priv(sdev->host);
	struct request_queue *q = sdev->request_queue;

	blk_queue_update_dma_pad(q, PRDT_DATA_BYTE_COUNT_PAD - 1);

	if (ufshcd_is_rpm_autosuspend_allowed(hba))
		sdev->rpm_autosuspend = 1;

	ufshcd_crypto_setup_rq_keyslot_manager(hba, q);

	return 0;
}

/**
 * ufshcd_slave_destroy - remove SCSI device configurations
 * @sdev: pointer to SCSI device
 */
static void ufshcd_slave_destroy(struct scsi_device *sdev)
{
	struct ufs_hba *hba;

	hba = shost_priv(sdev->host);
	/* Drop the reference as it won't be needed anymore */
	if (ufshcd_scsi_to_upiu_lun(sdev->lun) == UFS_UPIU_UFS_DEVICE_WLUN) {
		unsigned long flags;

		spin_lock_irqsave(hba->host->host_lock, flags);
		hba->sdev_ufs_device = NULL;
		spin_unlock_irqrestore(hba->host->host_lock, flags);
	}
}

/**
 * ufshcd_scsi_cmd_status - Update SCSI command result based on SCSI status
 * @lrbp: pointer to local reference block of completed command
 * @scsi_status: SCSI command status
 *
 * Returns value base on SCSI command status
 */
static inline int
ufshcd_scsi_cmd_status(struct ufshcd_lrb *lrbp, int scsi_status)
{
	int result = 0;

	switch (scsi_status) {
	case SAM_STAT_CHECK_CONDITION:
		ufshcd_copy_sense_data(lrbp);
		fallthrough;
	case SAM_STAT_GOOD:
		result |= DID_OK << 16 |
			  COMMAND_COMPLETE << 8 |
			  scsi_status;
		break;
	case SAM_STAT_TASK_SET_FULL:
	case SAM_STAT_BUSY:
	case SAM_STAT_TASK_ABORTED:
		ufshcd_copy_sense_data(lrbp);
		result |= scsi_status;
		break;
	default:
		result |= DID_ERROR << 16;
		break;
	} /* end of switch */

	return result;
}

/**
 * ufshcd_transfer_rsp_status - Get overall status of the response
 * @hba: per adapter instance
 * @lrbp: pointer to local reference block of completed command
 *
 * Returns result of the command to notify SCSI midlayer
 */
static inline int
ufshcd_transfer_rsp_status(struct ufs_hba *hba, struct ufshcd_lrb *lrbp)
{
	int result = 0;
	int scsi_status;
	int ocs;

	/* overall command status of utrd */
	ocs = ufshcd_get_tr_ocs(lrbp);

	if (hba->quirks & UFSHCD_QUIRK_BROKEN_OCS_FATAL_ERROR) {
		if (be32_to_cpu(lrbp->ucd_rsp_ptr->header.dword_1) &
					MASK_RSP_UPIU_RESULT)
			ocs = OCS_SUCCESS;
	}

	switch (ocs) {
	case OCS_SUCCESS:
		result = ufshcd_get_req_rsp(lrbp->ucd_rsp_ptr);
		hba->ufs_stats.last_hibern8_exit_tstamp = ktime_set(0, 0);
		switch (result) {
		case UPIU_TRANSACTION_RESPONSE:
			/*
			 * get the response UPIU result to extract
			 * the SCSI command status
			 */
			result = ufshcd_get_rsp_upiu_result(lrbp->ucd_rsp_ptr);

			/*
			 * get the result based on SCSI status response
			 * to notify the SCSI midlayer of the command status
			 */
			scsi_status = result & MASK_SCSI_STATUS;
			result = ufshcd_scsi_cmd_status(lrbp, scsi_status);

			/*
			 * Currently we are only supporting BKOPs exception
			 * events hence we can ignore BKOPs exception event
			 * during power management callbacks. BKOPs exception
			 * event is not expected to be raised in runtime suspend
			 * callback as it allows the urgent bkops.
			 * During system suspend, we are anyway forcefully
			 * disabling the bkops and if urgent bkops is needed
			 * it will be enabled on system resume. Long term
			 * solution could be to abort the system suspend if
			 * UFS device needs urgent BKOPs.
			 */
			if (!hba->pm_op_in_progress &&
			    ufshcd_is_exception_event(lrbp->ucd_rsp_ptr) &&
			    schedule_work(&hba->eeh_work)) {
				/*
				 * Prevent suspend once eeh_work is scheduled
				 * to avoid deadlock between ufshcd_suspend
				 * and exception event handler.
				 */
				pm_runtime_get_noresume(hba->dev);
			}
			break;
		case UPIU_TRANSACTION_REJECT_UPIU:
			/* TODO: handle Reject UPIU Response */
			result = DID_ERROR << 16;
			dev_err(hba->dev,
				"Reject UPIU not fully implemented\n");
			break;
		default:
			dev_err(hba->dev,
				"Unexpected request response code = %x\n",
				result);
			result = DID_ERROR << 16;
			break;
		}
		break;
	case OCS_ABORTED:
		result |= DID_ABORT << 16;
		break;
	case OCS_INVALID_COMMAND_STATUS:
		result |= DID_REQUEUE << 16;
		break;
	case OCS_INVALID_CMD_TABLE_ATTR:
	case OCS_INVALID_PRDT_ATTR:
	case OCS_MISMATCH_DATA_BUF_SIZE:
	case OCS_MISMATCH_RESP_UPIU_SIZE:
	case OCS_PEER_COMM_FAILURE:
	case OCS_FATAL_ERROR:
	case OCS_DEVICE_FATAL_ERROR:
	case OCS_INVALID_CRYPTO_CONFIG:
	case OCS_GENERAL_CRYPTO_ERROR:
	default:
		result |= DID_ERROR << 16;
		dev_err(hba->dev,
				"OCS error from controller = %x for tag %d\n",
				ocs, lrbp->task_tag);
		ufshcd_print_evt_hist(hba);
		ufshcd_print_host_state(hba);
		break;
	} /* end of switch */

	if ((host_byte(result) != DID_OK) &&
	    (host_byte(result) != DID_REQUEUE) && !hba->silence_err_logs)
		ufshcd_print_trs(hba, 1 << lrbp->task_tag, true);
	return result;
}

/**
 * ufshcd_uic_cmd_compl - handle completion of uic command
 * @hba: per adapter instance
 * @intr_status: interrupt status generated by the controller
 *
 * Returns
 *  IRQ_HANDLED - If interrupt is valid
 *  IRQ_NONE    - If invalid interrupt
 */
static irqreturn_t ufshcd_uic_cmd_compl(struct ufs_hba *hba, u32 intr_status)
{
	irqreturn_t retval = IRQ_NONE;

	if ((intr_status & UIC_COMMAND_COMPL) && hba->active_uic_cmd) {
		hba->active_uic_cmd->argument2 |=
			ufshcd_get_uic_cmd_result(hba);
		hba->active_uic_cmd->argument3 =
			ufshcd_get_dme_attr_val(hba);
		if (!hba->uic_async_done)
			hba->active_uic_cmd->cmd_active = 0;
		complete(&hba->active_uic_cmd->done);
		retval = IRQ_HANDLED;
	}

	if ((intr_status & UFSHCD_UIC_PWR_MASK) && hba->uic_async_done) {
		hba->active_uic_cmd->cmd_active = 0;
		complete(hba->uic_async_done);
		retval = IRQ_HANDLED;
	}

	if (retval == IRQ_HANDLED)
		ufshcd_add_uic_command_trace(hba, hba->active_uic_cmd,
					     "complete");
	return retval;
}

/**
 * __ufshcd_transfer_req_compl - handle SCSI and query command completion
 * @hba: per adapter instance
 * @completed_reqs: requests to complete
 */
static void __ufshcd_transfer_req_compl(struct ufs_hba *hba,
					unsigned long completed_reqs)
{
	struct ufshcd_lrb *lrbp;
	struct scsi_cmnd *cmd;
	int result;
	int index;
	bool update_scaling = false;

	for_each_set_bit(index, &completed_reqs, hba->nutrs) {
		lrbp = &hba->lrb[index];
		lrbp->in_use = false;
		lrbp->compl_time_stamp = ktime_get();
		cmd = lrbp->cmd;
		if (cmd) {
			ufshcd_add_command_trace(hba, index, "complete");
			result = ufshcd_transfer_rsp_status(hba, lrbp);
			scsi_dma_unmap(cmd);
			cmd->result = result;
			/* Mark completed command as NULL in LRB */
			lrbp->cmd = NULL;
			/* Do not touch lrbp after scsi done */
			cmd->scsi_done(cmd);
			__ufshcd_release(hba);
			update_scaling = true;
		} else if (lrbp->command_type == UTP_CMD_TYPE_DEV_MANAGE ||
			lrbp->command_type == UTP_CMD_TYPE_UFS_STORAGE) {
			if (hba->dev_cmd.complete) {
				ufshcd_add_command_trace(hba, index,
						"dev_complete");
				complete(hba->dev_cmd.complete);
				update_scaling = true;
			}
		}
		if (ufshcd_is_clkscaling_supported(hba) && update_scaling)
			hba->clk_scaling.active_reqs--;
	}

	/* clear corresponding bits of completed commands */
	hba->outstanding_reqs ^= completed_reqs;

	ufshcd_clk_scaling_update_busy(hba);
}

/**
 * ufshcd_transfer_req_compl - handle SCSI and query command completion
 * @hba: per adapter instance
 *
 * Returns
 *  IRQ_HANDLED - If interrupt is valid
 *  IRQ_NONE    - If invalid interrupt
 */
static irqreturn_t ufshcd_transfer_req_compl(struct ufs_hba *hba)
{
	unsigned long completed_reqs;
	u32 tr_doorbell;

	/* Resetting interrupt aggregation counters first and reading the
	 * DOOR_BELL afterward allows us to handle all the completed requests.
	 * In order to prevent other interrupts starvation the DB is read once
	 * after reset. The down side of this solution is the possibility of
	 * false interrupt if device completes another request after resetting
	 * aggregation and before reading the DB.
	 */
	if (ufshcd_is_intr_aggr_allowed(hba) &&
	    !(hba->quirks & UFSHCI_QUIRK_SKIP_RESET_INTR_AGGR))
		ufshcd_reset_intr_aggr(hba);

	tr_doorbell = ufshcd_readl(hba, REG_UTP_TRANSFER_REQ_DOOR_BELL);
	completed_reqs = tr_doorbell ^ hba->outstanding_reqs;

	if (completed_reqs) {
		__ufshcd_transfer_req_compl(hba, completed_reqs);
		return IRQ_HANDLED;
	} else {
		return IRQ_NONE;
	}
}

/**
 * ufshcd_disable_ee - disable exception event
 * @hba: per-adapter instance
 * @mask: exception event to disable
 *
 * Disables exception event in the device so that the EVENT_ALERT
 * bit is not set.
 *
 * Returns zero on success, non-zero error value on failure.
 */
static int ufshcd_disable_ee(struct ufs_hba *hba, u16 mask)
{
	int err = 0;
	u32 val;

	if (!(hba->ee_ctrl_mask & mask))
		goto out;

	val = hba->ee_ctrl_mask & ~mask;
	val &= MASK_EE_STATUS;
	err = ufshcd_query_attr_retry(hba, UPIU_QUERY_OPCODE_WRITE_ATTR,
			QUERY_ATTR_IDN_EE_CONTROL, 0, 0, &val);
	if (!err)
		hba->ee_ctrl_mask &= ~mask;
out:
	return err;
}

/**
 * ufshcd_enable_ee - enable exception event
 * @hba: per-adapter instance
 * @mask: exception event to enable
 *
 * Enable corresponding exception event in the device to allow
 * device to alert host in critical scenarios.
 *
 * Returns zero on success, non-zero error value on failure.
 */
static int ufshcd_enable_ee(struct ufs_hba *hba, u16 mask)
{
	int err = 0;
	u32 val;

	if (hba->ee_ctrl_mask & mask)
		goto out;

	val = hba->ee_ctrl_mask | mask;
	val &= MASK_EE_STATUS;
	err = ufshcd_query_attr_retry(hba, UPIU_QUERY_OPCODE_WRITE_ATTR,
			QUERY_ATTR_IDN_EE_CONTROL, 0, 0, &val);
	if (!err)
		hba->ee_ctrl_mask |= mask;
out:
	return err;
}

/**
 * ufshcd_enable_auto_bkops - Allow device managed BKOPS
 * @hba: per-adapter instance
 *
 * Allow device to manage background operations on its own. Enabling
 * this might lead to inconsistent latencies during normal data transfers
 * as the device is allowed to manage its own way of handling background
 * operations.
 *
 * Returns zero on success, non-zero on failure.
 */
static int ufshcd_enable_auto_bkops(struct ufs_hba *hba)
{
	int err = 0;

	if (hba->auto_bkops_enabled)
		goto out;

	err = ufshcd_query_flag_retry(hba, UPIU_QUERY_OPCODE_SET_FLAG,
			QUERY_FLAG_IDN_BKOPS_EN, 0, NULL);
	if (err) {
		dev_err(hba->dev, "%s: failed to enable bkops %d\n",
				__func__, err);
		goto out;
	}

	hba->auto_bkops_enabled = true;
	trace_ufshcd_auto_bkops_state(dev_name(hba->dev), "Enabled");

	/* No need of URGENT_BKOPS exception from the device */
	err = ufshcd_disable_ee(hba, MASK_EE_URGENT_BKOPS);
	if (err)
		dev_err(hba->dev, "%s: failed to disable exception event %d\n",
				__func__, err);
out:
	return err;
}

/**
 * ufshcd_disable_auto_bkops - block device in doing background operations
 * @hba: per-adapter instance
 *
 * Disabling background operations improves command response latency but
 * has drawback of device moving into critical state where the device is
 * not-operable. Make sure to call ufshcd_enable_auto_bkops() whenever the
 * host is idle so that BKOPS are managed effectively without any negative
 * impacts.
 *
 * Returns zero on success, non-zero on failure.
 */
static int ufshcd_disable_auto_bkops(struct ufs_hba *hba)
{
	int err = 0;

	if (!hba->auto_bkops_enabled)
		goto out;

	/*
	 * If host assisted BKOPs is to be enabled, make sure
	 * urgent bkops exception is allowed.
	 */
	err = ufshcd_enable_ee(hba, MASK_EE_URGENT_BKOPS);
	if (err) {
		dev_err(hba->dev, "%s: failed to enable exception event %d\n",
				__func__, err);
		goto out;
	}

	err = ufshcd_query_flag_retry(hba, UPIU_QUERY_OPCODE_CLEAR_FLAG,
			QUERY_FLAG_IDN_BKOPS_EN, 0, NULL);
	if (err) {
		dev_err(hba->dev, "%s: failed to disable bkops %d\n",
				__func__, err);
		ufshcd_disable_ee(hba, MASK_EE_URGENT_BKOPS);
		goto out;
	}

	hba->auto_bkops_enabled = false;
	trace_ufshcd_auto_bkops_state(dev_name(hba->dev), "Disabled");
	hba->is_urgent_bkops_lvl_checked = false;
out:
	return err;
}

/**
 * ufshcd_force_reset_auto_bkops - force reset auto bkops state
 * @hba: per adapter instance
 *
 * After a device reset the device may toggle the BKOPS_EN flag
 * to default value. The s/w tracking variables should be updated
 * as well. This function would change the auto-bkops state based on
 * UFSHCD_CAP_KEEP_AUTO_BKOPS_ENABLED_EXCEPT_SUSPEND.
 */
static void ufshcd_force_reset_auto_bkops(struct ufs_hba *hba)
{
	if (ufshcd_keep_autobkops_enabled_except_suspend(hba)) {
		hba->auto_bkops_enabled = false;
		hba->ee_ctrl_mask |= MASK_EE_URGENT_BKOPS;
		ufshcd_enable_auto_bkops(hba);
	} else {
		hba->auto_bkops_enabled = true;
		hba->ee_ctrl_mask &= ~MASK_EE_URGENT_BKOPS;
		ufshcd_disable_auto_bkops(hba);
	}
	hba->urgent_bkops_lvl = BKOPS_STATUS_PERF_IMPACT;
	hba->is_urgent_bkops_lvl_checked = false;
}

static inline int ufshcd_get_bkops_status(struct ufs_hba *hba, u32 *status)
{
	return ufshcd_query_attr_retry(hba, UPIU_QUERY_OPCODE_READ_ATTR,
			QUERY_ATTR_IDN_BKOPS_STATUS, 0, 0, status);
}

/**
 * ufshcd_bkops_ctrl - control the auto bkops based on current bkops status
 * @hba: per-adapter instance
 * @status: bkops_status value
 *
 * Read the bkops_status from the UFS device and Enable fBackgroundOpsEn
 * flag in the device to permit background operations if the device
 * bkops_status is greater than or equal to "status" argument passed to
 * this function, disable otherwise.
 *
 * Returns 0 for success, non-zero in case of failure.
 *
 * NOTE: Caller of this function can check the "hba->auto_bkops_enabled" flag
 * to know whether auto bkops is enabled or disabled after this function
 * returns control to it.
 */
static int ufshcd_bkops_ctrl(struct ufs_hba *hba,
			     enum bkops_status status)
{
	int err;
	u32 curr_status = 0;

	err = ufshcd_get_bkops_status(hba, &curr_status);
	if (err) {
		dev_err(hba->dev, "%s: failed to get BKOPS status %d\n",
				__func__, err);
		goto out;
	} else if (curr_status > BKOPS_STATUS_MAX) {
		dev_err(hba->dev, "%s: invalid BKOPS status %d\n",
				__func__, curr_status);
		err = -EINVAL;
		goto out;
	}

	if (curr_status >= status)
		err = ufshcd_enable_auto_bkops(hba);
	else
		err = ufshcd_disable_auto_bkops(hba);
out:
	return err;
}

/**
 * ufshcd_urgent_bkops - handle urgent bkops exception event
 * @hba: per-adapter instance
 *
 * Enable fBackgroundOpsEn flag in the device to permit background
 * operations.
 *
 * If BKOPs is enabled, this function returns 0, 1 if the bkops in not enabled
 * and negative error value for any other failure.
 */
static int ufshcd_urgent_bkops(struct ufs_hba *hba)
{
	return ufshcd_bkops_ctrl(hba, hba->urgent_bkops_lvl);
}

static inline int ufshcd_get_ee_status(struct ufs_hba *hba, u32 *status)
{
	return ufshcd_query_attr_retry(hba, UPIU_QUERY_OPCODE_READ_ATTR,
			QUERY_ATTR_IDN_EE_STATUS, 0, 0, status);
}

static void ufshcd_bkops_exception_event_handler(struct ufs_hba *hba)
{
	int err;
	u32 curr_status = 0;

	if (hba->is_urgent_bkops_lvl_checked)
		goto enable_auto_bkops;

	err = ufshcd_get_bkops_status(hba, &curr_status);
	if (err) {
		dev_err(hba->dev, "%s: failed to get BKOPS status %d\n",
				__func__, err);
		goto out;
	}

	/*
	 * We are seeing that some devices are raising the urgent bkops
	 * exception events even when BKOPS status doesn't indicate performace
	 * impacted or critical. Handle these device by determining their urgent
	 * bkops status at runtime.
	 */
	if (curr_status < BKOPS_STATUS_PERF_IMPACT) {
		dev_err(hba->dev, "%s: device raised urgent BKOPS exception for bkops status %d\n",
				__func__, curr_status);
		/* update the current status as the urgent bkops level */
		hba->urgent_bkops_lvl = curr_status;
		hba->is_urgent_bkops_lvl_checked = true;
	}

enable_auto_bkops:
	err = ufshcd_enable_auto_bkops(hba);
out:
	if (err < 0)
		dev_err(hba->dev, "%s: failed to handle urgent bkops %d\n",
				__func__, err);
}

static int ufshcd_wb_ctrl(struct ufs_hba *hba, bool enable)
{
	int ret;
	u8 index;
	enum query_opcode opcode;

	if (!ufshcd_is_wb_allowed(hba))
		return 0;

	if (!(enable ^ hba->wb_enabled))
		return 0;
	if (enable)
		opcode = UPIU_QUERY_OPCODE_SET_FLAG;
	else
		opcode = UPIU_QUERY_OPCODE_CLEAR_FLAG;

	index = ufshcd_wb_get_query_index(hba);
	ret = ufshcd_query_flag_retry(hba, opcode,
				      QUERY_FLAG_IDN_WB_EN, index, NULL);
	if (ret) {
		dev_err(hba->dev, "%s write booster %s failed %d\n",
			__func__, enable ? "enable" : "disable", ret);
		return ret;
	}

	hba->wb_enabled = enable;
	dev_dbg(hba->dev, "%s write booster %s %d\n",
			__func__, enable ? "enable" : "disable", ret);

	return ret;
}

static int ufshcd_wb_toggle_flush_during_h8(struct ufs_hba *hba, bool set)
{
	int val;
	u8 index;

	if (set)
		val =  UPIU_QUERY_OPCODE_SET_FLAG;
	else
		val = UPIU_QUERY_OPCODE_CLEAR_FLAG;

	index = ufshcd_wb_get_query_index(hba);
	return ufshcd_query_flag_retry(hba, val,
				QUERY_FLAG_IDN_WB_BUFF_FLUSH_DURING_HIBERN8,
				index, NULL);
}

static inline void ufshcd_wb_toggle_flush(struct ufs_hba *hba, bool enable)
{
	if (enable)
		ufshcd_wb_buf_flush_enable(hba);
	else
		ufshcd_wb_buf_flush_disable(hba);

}

static int ufshcd_wb_buf_flush_enable(struct ufs_hba *hba)
{
	int ret;
	u8 index;

	if (!ufshcd_is_wb_allowed(hba) || hba->wb_buf_flush_enabled)
		return 0;

	index = ufshcd_wb_get_query_index(hba);
	ret = ufshcd_query_flag_retry(hba, UPIU_QUERY_OPCODE_SET_FLAG,
				      QUERY_FLAG_IDN_WB_BUFF_FLUSH_EN,
				      index, NULL);
	if (ret)
		dev_err(hba->dev, "%s WB - buf flush enable failed %d\n",
			__func__, ret);
	else
		hba->wb_buf_flush_enabled = true;

	dev_dbg(hba->dev, "WB - Flush enabled: %d\n", ret);
	return ret;
}

static int ufshcd_wb_buf_flush_disable(struct ufs_hba *hba)
{
	int ret;
	u8 index;

	if (!ufshcd_is_wb_allowed(hba) || !hba->wb_buf_flush_enabled)
		return 0;

	index = ufshcd_wb_get_query_index(hba);
	ret = ufshcd_query_flag_retry(hba, UPIU_QUERY_OPCODE_CLEAR_FLAG,
				      QUERY_FLAG_IDN_WB_BUFF_FLUSH_EN,
				      index, NULL);
	if (ret) {
		dev_warn(hba->dev, "%s: WB - buf flush disable failed %d\n",
			 __func__, ret);
	} else {
		hba->wb_buf_flush_enabled = false;
		dev_dbg(hba->dev, "WB - Flush disabled: %d\n", ret);
	}

	return ret;
}

static bool ufshcd_wb_presrv_usrspc_keep_vcc_on(struct ufs_hba *hba,
						u32 avail_buf)
{
	u32 cur_buf;
	int ret;
	u8 index;

	index = ufshcd_wb_get_query_index(hba);
	ret = ufshcd_query_attr_retry(hba, UPIU_QUERY_OPCODE_READ_ATTR,
					      QUERY_ATTR_IDN_CURR_WB_BUFF_SIZE,
					      index, 0, &cur_buf);
	if (ret) {
		dev_err(hba->dev, "%s dCurWriteBoosterBufferSize read failed %d\n",
			__func__, ret);
		return false;
	}

	if (!cur_buf) {
		dev_info(hba->dev, "dCurWBBuf: %d WB disabled until free-space is available\n",
			 cur_buf);
		return false;
	}
	/* Let it continue to flush when available buffer exceeds threshold */
	if (avail_buf < hba->vps->wb_flush_threshold)
		return true;

	return false;
}

static bool ufshcd_wb_need_flush(struct ufs_hba *hba)
{
	int ret;
	u32 avail_buf;
	u8 index;

	if (!ufshcd_is_wb_allowed(hba))
		return false;
	/*
	 * The ufs device needs the vcc to be ON to flush.
	 * With user-space reduction enabled, it's enough to enable flush
	 * by checking only the available buffer. The threshold
	 * defined here is > 90% full.
	 * With user-space preserved enabled, the current-buffer
	 * should be checked too because the wb buffer size can reduce
	 * when disk tends to be full. This info is provided by current
	 * buffer (dCurrentWriteBoosterBufferSize). There's no point in
	 * keeping vcc on when current buffer is empty.
	 */
	index = ufshcd_wb_get_query_index(hba);
	ret = ufshcd_query_attr_retry(hba, UPIU_QUERY_OPCODE_READ_ATTR,
				      QUERY_ATTR_IDN_AVAIL_WB_BUFF_SIZE,
				      index, 0, &avail_buf);
	if (ret) {
		dev_warn(hba->dev, "%s dAvailableWriteBoosterBufferSize read failed %d\n",
			 __func__, ret);
		return false;
	}

	if (!hba->dev_info.b_presrv_uspc_en) {
		if (avail_buf <= UFS_WB_BUF_REMAIN_PERCENT(10))
			return true;
		return false;
	}

	return ufshcd_wb_presrv_usrspc_keep_vcc_on(hba, avail_buf);
}

static void ufshcd_rpm_dev_flush_recheck_work(struct work_struct *work)
{
	struct ufs_hba *hba = container_of(to_delayed_work(work),
					   struct ufs_hba,
					   rpm_dev_flush_recheck_work);
	/*
	 * To prevent unnecessary VCC power drain after device finishes
	 * WriteBooster buffer flush or Auto BKOPs, force runtime resume
	 * after a certain delay to recheck the threshold by next runtime
	 * suspend.
	 */
	pm_runtime_get_sync(hba->dev);
	pm_runtime_put_sync(hba->dev);
}

/**
 * ufshcd_exception_event_handler - handle exceptions raised by device
 * @work: pointer to work data
 *
 * Read bExceptionEventStatus attribute from the device and handle the
 * exception event accordingly.
 */
static void ufshcd_exception_event_handler(struct work_struct *work)
{
	struct ufs_hba *hba;
	int err;
	u32 status = 0;
	hba = container_of(work, struct ufs_hba, eeh_work);

	pm_runtime_get_sync(hba->dev);
	ufshcd_scsi_block_requests(hba);
	err = ufshcd_get_ee_status(hba, &status);
	if (err) {
		dev_err(hba->dev, "%s: failed to get exception status %d\n",
				__func__, err);
		goto out;
	}

	status &= hba->ee_ctrl_mask;

	if (status & MASK_EE_URGENT_BKOPS)
		ufshcd_bkops_exception_event_handler(hba);

out:
	ufshcd_scsi_unblock_requests(hba);
	/*
	 * pm_runtime_get_noresume is called while scheduling
	 * eeh_work to avoid suspend racing with exception work.
	 * Hence decrement usage counter using pm_runtime_put_noidle
	 * to allow suspend on completion of exception event handler.
	 */
	pm_runtime_put_noidle(hba->dev);
	pm_runtime_put(hba->dev);
	return;
}

/* Complete requests that have door-bell cleared */
static void ufshcd_complete_requests(struct ufs_hba *hba)
{
	ufshcd_transfer_req_compl(hba);
	ufshcd_tmc_handler(hba);
}

/**
 * ufshcd_quirk_dl_nac_errors - This function checks if error handling is
 *				to recover from the DL NAC errors or not.
 * @hba: per-adapter instance
 *
 * Returns true if error handling is required, false otherwise
 */
static bool ufshcd_quirk_dl_nac_errors(struct ufs_hba *hba)
{
	unsigned long flags;
	bool err_handling = true;

	spin_lock_irqsave(hba->host->host_lock, flags);
	/*
	 * UFS_DEVICE_QUIRK_RECOVERY_FROM_DL_NAC_ERRORS only workaround the
	 * device fatal error and/or DL NAC & REPLAY timeout errors.
	 */
	if (hba->saved_err & (CONTROLLER_FATAL_ERROR | SYSTEM_BUS_FATAL_ERROR))
		goto out;

	if ((hba->saved_err & DEVICE_FATAL_ERROR) ||
	    ((hba->saved_err & UIC_ERROR) &&
	     (hba->saved_uic_err & UFSHCD_UIC_DL_TCx_REPLAY_ERROR)))
		goto out;

	if ((hba->saved_err & UIC_ERROR) &&
	    (hba->saved_uic_err & UFSHCD_UIC_DL_NAC_RECEIVED_ERROR)) {
		int err;
		/*
		 * wait for 50ms to see if we can get any other errors or not.
		 */
		spin_unlock_irqrestore(hba->host->host_lock, flags);
		msleep(50);
		spin_lock_irqsave(hba->host->host_lock, flags);

		/*
		 * now check if we have got any other severe errors other than
		 * DL NAC error?
		 */
		if ((hba->saved_err & INT_FATAL_ERRORS) ||
		    ((hba->saved_err & UIC_ERROR) &&
		    (hba->saved_uic_err & ~UFSHCD_UIC_DL_NAC_RECEIVED_ERROR)))
			goto out;

		/*
		 * As DL NAC is the only error received so far, send out NOP
		 * command to confirm if link is still active or not.
		 *   - If we don't get any response then do error recovery.
		 *   - If we get response then clear the DL NAC error bit.
		 */

		spin_unlock_irqrestore(hba->host->host_lock, flags);
		err = ufshcd_verify_dev_init(hba);
		spin_lock_irqsave(hba->host->host_lock, flags);

		if (err)
			goto out;

		/* Link seems to be alive hence ignore the DL NAC errors */
		if (hba->saved_uic_err == UFSHCD_UIC_DL_NAC_RECEIVED_ERROR)
			hba->saved_err &= ~UIC_ERROR;
		/* clear NAC error */
		hba->saved_uic_err &= ~UFSHCD_UIC_DL_NAC_RECEIVED_ERROR;
		if (!hba->saved_uic_err)
			err_handling = false;
	}
out:
	spin_unlock_irqrestore(hba->host->host_lock, flags);
	return err_handling;
}

/* host lock must be held before calling this func */
static inline bool ufshcd_is_saved_err_fatal(struct ufs_hba *hba)
{
	return (hba->saved_uic_err & UFSHCD_UIC_DL_PA_INIT_ERROR) ||
	       (hba->saved_err & (INT_FATAL_ERRORS | UFSHCD_UIC_HIBERN8_MASK));
}

/* host lock must be held before calling this func */
static inline void ufshcd_schedule_eh_work(struct ufs_hba *hba)
{
	/* handle fatal errors only when link is not in error state */
	if (hba->ufshcd_state != UFSHCD_STATE_ERROR) {
		if (hba->force_reset || ufshcd_is_link_broken(hba) ||
		    ufshcd_is_saved_err_fatal(hba))
			hba->ufshcd_state = UFSHCD_STATE_EH_SCHEDULED_FATAL;
		else
			hba->ufshcd_state = UFSHCD_STATE_EH_SCHEDULED_NON_FATAL;
		queue_work(hba->eh_wq, &hba->eh_work);
	}
}

static void ufshcd_err_handling_prepare(struct ufs_hba *hba)
{
	pm_runtime_get_sync(hba->dev);
	if (pm_runtime_status_suspended(hba->dev) || hba->is_sys_suspended) {
		enum ufs_pm_op pm_op;

		/*
		 * Don't assume anything of pm_runtime_get_sync(), if
		 * resume fails, irq and clocks can be OFF, and powers
		 * can be OFF or in LPM.
		 */
		ufshcd_setup_hba_vreg(hba, true);
		ufshcd_enable_irq(hba);
		ufshcd_setup_vreg(hba, true);
		ufshcd_config_vreg_hpm(hba, hba->vreg_info.vccq);
		ufshcd_config_vreg_hpm(hba, hba->vreg_info.vccq2);
		ufshcd_hold(hba, false);
		if (!ufshcd_is_clkgating_allowed(hba))
			ufshcd_setup_clocks(hba, true);
		ufshcd_release(hba);
		pm_op = hba->is_sys_suspended ? UFS_SYSTEM_PM : UFS_RUNTIME_PM;
		ufshcd_vops_resume(hba, pm_op);
	} else {
		ufshcd_hold(hba, false);
		if (hba->clk_scaling.is_allowed) {
			cancel_work_sync(&hba->clk_scaling.suspend_work);
			cancel_work_sync(&hba->clk_scaling.resume_work);
			ufshcd_suspend_clkscaling(hba);
		}
	}
}

static void ufshcd_err_handling_unprepare(struct ufs_hba *hba)
{
	ufshcd_release(hba);
	if (hba->clk_scaling.is_allowed)
		ufshcd_resume_clkscaling(hba);
	pm_runtime_put(hba->dev);
}

static inline bool ufshcd_err_handling_should_stop(struct ufs_hba *hba)
{
	return (!hba->is_powered || hba->ufshcd_state == UFSHCD_STATE_ERROR ||
		(!(hba->saved_err || hba->saved_uic_err || hba->force_reset ||
			ufshcd_is_link_broken(hba))));
}

#ifdef CONFIG_PM
static void ufshcd_recover_pm_error(struct ufs_hba *hba)
{
	struct Scsi_Host *shost = hba->host;
	struct scsi_device *sdev;
	struct request_queue *q;
	int ret;

	hba->is_sys_suspended = false;
	/*
	 * Set RPM status of hba device to RPM_ACTIVE,
	 * this also clears its runtime error.
	 */
	ret = pm_runtime_set_active(hba->dev);
	/*
	 * If hba device had runtime error, we also need to resume those
	 * scsi devices under hba in case any of them has failed to be
	 * resumed due to hba runtime resume failure. This is to unblock
	 * blk_queue_enter in case there are bios waiting inside it.
	 */
	if (!ret) {
		shost_for_each_device(sdev, shost) {
			q = sdev->request_queue;
			if (q->dev && (q->rpm_status == RPM_SUSPENDED ||
				       q->rpm_status == RPM_SUSPENDING))
				pm_request_resume(q->dev);
		}
	}
}
#else
static inline void ufshcd_recover_pm_error(struct ufs_hba *hba)
{
}
#endif

static bool ufshcd_is_pwr_mode_restore_needed(struct ufs_hba *hba)
{
	struct ufs_pa_layer_attr *pwr_info = &hba->pwr_info;
	u32 mode;

	ufshcd_dme_get(hba, UIC_ARG_MIB(PA_PWRMODE), &mode);

	if (pwr_info->pwr_rx != ((mode >> PWRMODE_RX_OFFSET) & PWRMODE_MASK))
		return true;

	if (pwr_info->pwr_tx != (mode & PWRMODE_MASK))
		return true;

	return false;
}

/**
 * ufshcd_err_handler - handle UFS errors that require s/w attention
 * @work: pointer to work structure
 */
static void ufshcd_err_handler(struct work_struct *work)
{
	struct ufs_hba *hba;
	unsigned long flags;
	bool err_xfer = false;
	bool err_tm = false;
	int err = 0, pmc_err;
	int tag;
	bool needs_reset = false, needs_restore = false;

	hba = container_of(work, struct ufs_hba, eh_work);

	down(&hba->eh_sem);
	spin_lock_irqsave(hba->host->host_lock, flags);
	if (ufshcd_err_handling_should_stop(hba)) {
		if (hba->ufshcd_state != UFSHCD_STATE_ERROR)
			hba->ufshcd_state = UFSHCD_STATE_OPERATIONAL;
		spin_unlock_irqrestore(hba->host->host_lock, flags);
		up(&hba->eh_sem);
		return;
	}
	ufshcd_set_eh_in_progress(hba);
	spin_unlock_irqrestore(hba->host->host_lock, flags);
	ufshcd_err_handling_prepare(hba);
	spin_lock_irqsave(hba->host->host_lock, flags);
	ufshcd_scsi_block_requests(hba);
	hba->ufshcd_state = UFSHCD_STATE_RESET;

	/* Complete requests that have door-bell cleared by h/w */
	ufshcd_complete_requests(hba);

	/*
	 * A full reset and restore might have happened after preparation
	 * is finished, double check whether we should stop.
	 */
	if (ufshcd_err_handling_should_stop(hba))
		goto skip_err_handling;

	if (hba->dev_quirks & UFS_DEVICE_QUIRK_RECOVERY_FROM_DL_NAC_ERRORS) {
		bool ret;

		spin_unlock_irqrestore(hba->host->host_lock, flags);
		/* release the lock as ufshcd_quirk_dl_nac_errors() may sleep */
		ret = ufshcd_quirk_dl_nac_errors(hba);
		spin_lock_irqsave(hba->host->host_lock, flags);
		if (!ret && ufshcd_err_handling_should_stop(hba))
			goto skip_err_handling;
	}

	if ((hba->saved_err & (INT_FATAL_ERRORS | UFSHCD_UIC_HIBERN8_MASK)) ||
	    (hba->saved_uic_err &&
	     (hba->saved_uic_err != UFSHCD_UIC_PA_GENERIC_ERROR))) {
		bool pr_prdt = !!(hba->saved_err & SYSTEM_BUS_FATAL_ERROR);

		spin_unlock_irqrestore(hba->host->host_lock, flags);
		ufshcd_print_host_state(hba);
		ufshcd_print_pwr_info(hba);
		ufshcd_print_evt_hist(hba);
		ufshcd_print_tmrs(hba, hba->outstanding_tasks);
		ufshcd_print_trs(hba, hba->outstanding_reqs, pr_prdt);
		spin_lock_irqsave(hba->host->host_lock, flags);
	}

	/*
	 * if host reset is required then skip clearing the pending
	 * transfers forcefully because they will get cleared during
	 * host reset and restore
	 */
	if (hba->force_reset || ufshcd_is_link_broken(hba) ||
	    ufshcd_is_saved_err_fatal(hba) ||
	    ((hba->saved_err & UIC_ERROR) &&
	     (hba->saved_uic_err & (UFSHCD_UIC_DL_NAC_RECEIVED_ERROR |
				    UFSHCD_UIC_DL_TCx_REPLAY_ERROR)))) {
		needs_reset = true;
		goto do_reset;
	}

	/*
	 * If LINERESET was caught, UFS might have been put to PWM mode,
	 * check if power mode restore is needed.
	 */
	if (hba->saved_uic_err & UFSHCD_UIC_PA_GENERIC_ERROR) {
		hba->saved_uic_err &= ~UFSHCD_UIC_PA_GENERIC_ERROR;
		if (!hba->saved_uic_err)
			hba->saved_err &= ~UIC_ERROR;
		spin_unlock_irqrestore(hba->host->host_lock, flags);
		if (ufshcd_is_pwr_mode_restore_needed(hba))
			needs_restore = true;
		spin_lock_irqsave(hba->host->host_lock, flags);
		if (!hba->saved_err && !needs_restore)
			goto skip_err_handling;
	}

	hba->silence_err_logs = true;
	/* release lock as clear command might sleep */
	spin_unlock_irqrestore(hba->host->host_lock, flags);
	/* Clear pending transfer requests */
	for_each_set_bit(tag, &hba->outstanding_reqs, hba->nutrs) {
		if (ufshcd_try_to_abort_task(hba, tag)) {
			err_xfer = true;
			goto lock_skip_pending_xfer_clear;
		}
	}

	/* Clear pending task management requests */
	for_each_set_bit(tag, &hba->outstanding_tasks, hba->nutmrs) {
		if (ufshcd_clear_tm_cmd(hba, tag)) {
			err_tm = true;
			goto lock_skip_pending_xfer_clear;
		}
	}

lock_skip_pending_xfer_clear:
	spin_lock_irqsave(hba->host->host_lock, flags);

	/* Complete the requests that are cleared by s/w */
	ufshcd_complete_requests(hba);
	hba->silence_err_logs = false;

	if (err_xfer || err_tm) {
		needs_reset = true;
		goto do_reset;
	}

	/*
	 * After all reqs and tasks are cleared from doorbell,
	 * now it is safe to retore power mode.
	 */
	if (needs_restore) {
		spin_unlock_irqrestore(hba->host->host_lock, flags);
		/*
		 * Hold the scaling lock just in case dev cmds
		 * are sent via bsg and/or sysfs.
		 */
		down_write(&hba->clk_scaling_lock);
		hba->force_pmc = true;
		pmc_err = ufshcd_config_pwr_mode(hba, &(hba->pwr_info));
		if (pmc_err) {
			needs_reset = true;
			dev_err(hba->dev, "%s: Failed to restore power mode, err = %d\n",
					__func__, pmc_err);
		}
		hba->force_pmc = false;
		ufshcd_print_pwr_info(hba);
		up_write(&hba->clk_scaling_lock);
		spin_lock_irqsave(hba->host->host_lock, flags);
	}

do_reset:
	/* Fatal errors need reset */
	if (needs_reset) {
		unsigned long max_doorbells = (1UL << hba->nutrs) - 1;

		/*
		 * ufshcd_reset_and_restore() does the link reinitialization
		 * which will need atleast one empty doorbell slot to send the
		 * device management commands (NOP and query commands).
		 * If there is no slot empty at this moment then free up last
		 * slot forcefully.
		 */
		if (hba->outstanding_reqs == max_doorbells)
			__ufshcd_transfer_req_compl(hba,
						    (1UL << (hba->nutrs - 1)));

		hba->force_reset = false;
		spin_unlock_irqrestore(hba->host->host_lock, flags);
		err = ufshcd_reset_and_restore(hba);
		if (err)
			dev_err(hba->dev, "%s: reset and restore failed with err %d\n",
					__func__, err);
		else
			ufshcd_recover_pm_error(hba);
		spin_lock_irqsave(hba->host->host_lock, flags);
	}

skip_err_handling:
	if (!needs_reset) {
		if (hba->ufshcd_state == UFSHCD_STATE_RESET)
			hba->ufshcd_state = UFSHCD_STATE_OPERATIONAL;
		if (hba->saved_err || hba->saved_uic_err)
			dev_err_ratelimited(hba->dev, "%s: exit: saved_err 0x%x saved_uic_err 0x%x",
			    __func__, hba->saved_err, hba->saved_uic_err);
	}
	ufshcd_clear_eh_in_progress(hba);
	spin_unlock_irqrestore(hba->host->host_lock, flags);
	ufshcd_scsi_unblock_requests(hba);
	ufshcd_err_handling_unprepare(hba);
	up(&hba->eh_sem);
<<<<<<< HEAD
=======

	if (!err && needs_reset)
		ufshcd_clear_ua_wluns(hba);
>>>>>>> 6ee1d745
}

/**
 * ufshcd_update_uic_error - check and set fatal UIC error flags.
 * @hba: per-adapter instance
 *
 * Returns
 *  IRQ_HANDLED - If interrupt is valid
 *  IRQ_NONE    - If invalid interrupt
 */
static irqreturn_t ufshcd_update_uic_error(struct ufs_hba *hba)
{
	u32 reg;
	irqreturn_t retval = IRQ_NONE;

	/* PHY layer error */
	reg = ufshcd_readl(hba, REG_UIC_ERROR_CODE_PHY_ADAPTER_LAYER);
	if ((reg & UIC_PHY_ADAPTER_LAYER_ERROR) &&
	    (reg & UIC_PHY_ADAPTER_LAYER_ERROR_CODE_MASK)) {
		ufshcd_update_evt_hist(hba, UFS_EVT_PA_ERR, reg);
		/*
		 * To know whether this error is fatal or not, DB timeout
		 * must be checked but this error is handled separately.
		 */
		if (reg & UIC_PHY_ADAPTER_LAYER_LANE_ERR_MASK)
			dev_dbg(hba->dev, "%s: UIC Lane error reported\n",
					__func__);

		/* Got a LINERESET indication. */
		if (reg & UIC_PHY_ADAPTER_LAYER_GENERIC_ERROR) {
			struct uic_command *cmd = NULL;

			hba->uic_error |= UFSHCD_UIC_PA_GENERIC_ERROR;
			if (hba->uic_async_done && hba->active_uic_cmd)
				cmd = hba->active_uic_cmd;
			/*
			 * Ignore the LINERESET during power mode change
			 * operation via DME_SET command.
			 */
			if (cmd && (cmd->command == UIC_CMD_DME_SET))
				hba->uic_error &= ~UFSHCD_UIC_PA_GENERIC_ERROR;
		}
		retval |= IRQ_HANDLED;
	}

	/* PA_INIT_ERROR is fatal and needs UIC reset */
	reg = ufshcd_readl(hba, REG_UIC_ERROR_CODE_DATA_LINK_LAYER);
	if ((reg & UIC_DATA_LINK_LAYER_ERROR) &&
	    (reg & UIC_DATA_LINK_LAYER_ERROR_CODE_MASK)) {
		ufshcd_update_evt_hist(hba, UFS_EVT_DL_ERR, reg);

		if (reg & UIC_DATA_LINK_LAYER_ERROR_PA_INIT)
			hba->uic_error |= UFSHCD_UIC_DL_PA_INIT_ERROR;
		else if (hba->dev_quirks &
				UFS_DEVICE_QUIRK_RECOVERY_FROM_DL_NAC_ERRORS) {
			if (reg & UIC_DATA_LINK_LAYER_ERROR_NAC_RECEIVED)
				hba->uic_error |=
					UFSHCD_UIC_DL_NAC_RECEIVED_ERROR;
			else if (reg & UIC_DATA_LINK_LAYER_ERROR_TCx_REPLAY_TIMEOUT)
				hba->uic_error |= UFSHCD_UIC_DL_TCx_REPLAY_ERROR;
		}
		retval |= IRQ_HANDLED;
	}

	/* UIC NL/TL/DME errors needs software retry */
	reg = ufshcd_readl(hba, REG_UIC_ERROR_CODE_NETWORK_LAYER);
	if ((reg & UIC_NETWORK_LAYER_ERROR) &&
	    (reg & UIC_NETWORK_LAYER_ERROR_CODE_MASK)) {
		ufshcd_update_evt_hist(hba, UFS_EVT_NL_ERR, reg);
		hba->uic_error |= UFSHCD_UIC_NL_ERROR;
		retval |= IRQ_HANDLED;
	}

	reg = ufshcd_readl(hba, REG_UIC_ERROR_CODE_TRANSPORT_LAYER);
	if ((reg & UIC_TRANSPORT_LAYER_ERROR) &&
	    (reg & UIC_TRANSPORT_LAYER_ERROR_CODE_MASK)) {
		ufshcd_update_evt_hist(hba, UFS_EVT_TL_ERR, reg);
		hba->uic_error |= UFSHCD_UIC_TL_ERROR;
		retval |= IRQ_HANDLED;
	}

	reg = ufshcd_readl(hba, REG_UIC_ERROR_CODE_DME);
	if ((reg & UIC_DME_ERROR) &&
	    (reg & UIC_DME_ERROR_CODE_MASK)) {
		ufshcd_update_evt_hist(hba, UFS_EVT_DME_ERR, reg);
		hba->uic_error |= UFSHCD_UIC_DME_ERROR;
		retval |= IRQ_HANDLED;
	}

	dev_dbg(hba->dev, "%s: UIC error flags = 0x%08x\n",
			__func__, hba->uic_error);
	return retval;
}

static bool ufshcd_is_auto_hibern8_error(struct ufs_hba *hba,
					 u32 intr_mask)
{
	if (!ufshcd_is_auto_hibern8_supported(hba) ||
	    !ufshcd_is_auto_hibern8_enabled(hba))
		return false;

	if (!(intr_mask & UFSHCD_UIC_HIBERN8_MASK))
		return false;

	if (hba->active_uic_cmd &&
	    (hba->active_uic_cmd->command == UIC_CMD_DME_HIBER_ENTER ||
	    hba->active_uic_cmd->command == UIC_CMD_DME_HIBER_EXIT))
		return false;

	return true;
}

/**
 * ufshcd_check_errors - Check for errors that need s/w attention
 * @hba: per-adapter instance
 *
 * Returns
 *  IRQ_HANDLED - If interrupt is valid
 *  IRQ_NONE    - If invalid interrupt
 */
static irqreturn_t ufshcd_check_errors(struct ufs_hba *hba)
{
	bool queue_eh_work = false;
	irqreturn_t retval = IRQ_NONE;

	if (hba->errors & INT_FATAL_ERRORS) {
		ufshcd_update_evt_hist(hba, UFS_EVT_FATAL_ERR,
				       hba->errors);
		queue_eh_work = true;
	}

	if (hba->errors & UIC_ERROR) {
		hba->uic_error = 0;
		retval = ufshcd_update_uic_error(hba);
		if (hba->uic_error)
			queue_eh_work = true;
	}

	if (hba->errors & UFSHCD_UIC_HIBERN8_MASK) {
		dev_err(hba->dev,
			"%s: Auto Hibern8 %s failed - status: 0x%08x, upmcrs: 0x%08x\n",
			__func__, (hba->errors & UIC_HIBERNATE_ENTER) ?
			"Enter" : "Exit",
			hba->errors, ufshcd_get_upmcrs(hba));
		ufshcd_update_evt_hist(hba, UFS_EVT_AUTO_HIBERN8_ERR,
				       hba->errors);
		ufshcd_set_link_broken(hba);
		queue_eh_work = true;
	}

	if (queue_eh_work) {
		/*
		 * update the transfer error masks to sticky bits, let's do this
		 * irrespective of current ufshcd_state.
		 */
		hba->saved_err |= hba->errors;
		hba->saved_uic_err |= hba->uic_error;

		/* dump controller state before resetting */
		if ((hba->saved_err &
		     (INT_FATAL_ERRORS | UFSHCD_UIC_HIBERN8_MASK)) ||
		    (hba->saved_uic_err &&
		     (hba->saved_uic_err != UFSHCD_UIC_PA_GENERIC_ERROR))) {
			dev_err(hba->dev, "%s: saved_err 0x%x saved_uic_err 0x%x\n",
					__func__, hba->saved_err,
					hba->saved_uic_err);
			ufshcd_dump_regs(hba, 0, UFSHCI_REG_SPACE_SIZE,
					 "host_regs: ");
			ufshcd_print_pwr_info(hba);
		}
		ufshcd_schedule_eh_work(hba);
		retval |= IRQ_HANDLED;
	}
	/*
	 * if (!queue_eh_work) -
	 * Other errors are either non-fatal where host recovers
	 * itself without s/w intervention or errors that will be
	 * handled by the SCSI core layer.
	 */
	return retval;
}

struct ctm_info {
	struct ufs_hba	*hba;
	unsigned long	pending;
	unsigned int	ncpl;
};

static bool ufshcd_compl_tm(struct request *req, void *priv, bool reserved)
{
	struct ctm_info *const ci = priv;
	struct completion *c;

	WARN_ON_ONCE(reserved);
	if (test_bit(req->tag, &ci->pending))
		return true;
	ci->ncpl++;
	c = req->end_io_data;
	if (c)
		complete(c);
	return true;
}

/**
 * ufshcd_tmc_handler - handle task management function completion
 * @hba: per adapter instance
 *
 * Returns
 *  IRQ_HANDLED - If interrupt is valid
 *  IRQ_NONE    - If invalid interrupt
 */
static irqreturn_t ufshcd_tmc_handler(struct ufs_hba *hba)
{
	struct request_queue *q = hba->tmf_queue;
	struct ctm_info ci = {
		.hba	 = hba,
		.pending = ufshcd_readl(hba, REG_UTP_TASK_REQ_DOOR_BELL),
	};

	blk_mq_tagset_busy_iter(q->tag_set, ufshcd_compl_tm, &ci);
	return ci.ncpl ? IRQ_HANDLED : IRQ_NONE;
}

/**
 * ufshcd_sl_intr - Interrupt service routine
 * @hba: per adapter instance
 * @intr_status: contains interrupts generated by the controller
 *
 * Returns
 *  IRQ_HANDLED - If interrupt is valid
 *  IRQ_NONE    - If invalid interrupt
 */
static irqreturn_t ufshcd_sl_intr(struct ufs_hba *hba, u32 intr_status)
{
	irqreturn_t retval = IRQ_NONE;

	hba->errors = UFSHCD_ERROR_MASK & intr_status;

	if (ufshcd_is_auto_hibern8_error(hba, intr_status))
		hba->errors |= (UFSHCD_UIC_HIBERN8_MASK & intr_status);

	if (hba->errors)
		retval |= ufshcd_check_errors(hba);

	if (intr_status & UFSHCD_UIC_MASK)
		retval |= ufshcd_uic_cmd_compl(hba, intr_status);

	if (intr_status & UTP_TASK_REQ_COMPL)
		retval |= ufshcd_tmc_handler(hba);

	if (intr_status & UTP_TRANSFER_REQ_COMPL)
		retval |= ufshcd_transfer_req_compl(hba);

	return retval;
}

/**
 * ufshcd_intr - Main interrupt service routine
 * @irq: irq number
 * @__hba: pointer to adapter instance
 *
 * Returns
 *  IRQ_HANDLED - If interrupt is valid
 *  IRQ_NONE    - If invalid interrupt
 */
static irqreturn_t ufshcd_intr(int irq, void *__hba)
{
	u32 intr_status, enabled_intr_status = 0;
	irqreturn_t retval = IRQ_NONE;
	struct ufs_hba *hba = __hba;
	int retries = hba->nutrs;

	spin_lock(hba->host->host_lock);
	intr_status = ufshcd_readl(hba, REG_INTERRUPT_STATUS);
	hba->ufs_stats.last_intr_status = intr_status;
	hba->ufs_stats.last_intr_ts = ktime_get();

	/*
	 * There could be max of hba->nutrs reqs in flight and in worst case
	 * if the reqs get finished 1 by 1 after the interrupt status is
	 * read, make sure we handle them by checking the interrupt status
	 * again in a loop until we process all of the reqs before returning.
	 */
	while (intr_status && retries--) {
		enabled_intr_status =
			intr_status & ufshcd_readl(hba, REG_INTERRUPT_ENABLE);
		if (intr_status)
			ufshcd_writel(hba, intr_status, REG_INTERRUPT_STATUS);
		if (enabled_intr_status)
			retval |= ufshcd_sl_intr(hba, enabled_intr_status);

		intr_status = ufshcd_readl(hba, REG_INTERRUPT_STATUS);
	}

	if (enabled_intr_status && retval == IRQ_NONE &&
				!ufshcd_eh_in_progress(hba)) {
		dev_err(hba->dev, "%s: Unhandled interrupt 0x%08x (0x%08x, 0x%08x)\n",
					__func__,
					intr_status,
					hba->ufs_stats.last_intr_status,
					enabled_intr_status);
		ufshcd_dump_regs(hba, 0, UFSHCI_REG_SPACE_SIZE, "host_regs: ");
	}

	spin_unlock(hba->host->host_lock);
	return retval;
}

static int ufshcd_clear_tm_cmd(struct ufs_hba *hba, int tag)
{
	int err = 0;
	u32 mask = 1 << tag;
	unsigned long flags;

	if (!test_bit(tag, &hba->outstanding_tasks))
		goto out;

	spin_lock_irqsave(hba->host->host_lock, flags);
	ufshcd_utmrl_clear(hba, tag);
	spin_unlock_irqrestore(hba->host->host_lock, flags);

	/* poll for max. 1 sec to clear door bell register by h/w */
	err = ufshcd_wait_for_register(hba,
			REG_UTP_TASK_REQ_DOOR_BELL,
			mask, 0, 1000, 1000);
out:
	return err;
}

static int __ufshcd_issue_tm_cmd(struct ufs_hba *hba,
		struct utp_task_req_desc *treq, u8 tm_function)
{
	struct request_queue *q = hba->tmf_queue;
	struct Scsi_Host *host = hba->host;
	DECLARE_COMPLETION_ONSTACK(wait);
	struct request *req;
	unsigned long flags;
	int free_slot, task_tag, err;

	/*
	 * Get free slot, sleep if slots are unavailable.
	 * Even though we use wait_event() which sleeps indefinitely,
	 * the maximum wait time is bounded by %TM_CMD_TIMEOUT.
	 */
	req = blk_get_request(q, REQ_OP_DRV_OUT, 0);
	if (IS_ERR(req))
		return PTR_ERR(req);

	req->end_io_data = &wait;
	free_slot = req->tag;
	WARN_ON_ONCE(free_slot < 0 || free_slot >= hba->nutmrs);
	ufshcd_hold(hba, false);

	spin_lock_irqsave(host->host_lock, flags);
	task_tag = hba->nutrs + free_slot;

	treq->req_header.dword_0 |= cpu_to_be32(task_tag);

	memcpy(hba->utmrdl_base_addr + free_slot, treq, sizeof(*treq));
	ufshcd_vops_setup_task_mgmt(hba, free_slot, tm_function);

	/* send command to the controller */
	__set_bit(free_slot, &hba->outstanding_tasks);

	/* Make sure descriptors are ready before ringing the task doorbell */
	wmb();

	ufshcd_writel(hba, 1 << free_slot, REG_UTP_TASK_REQ_DOOR_BELL);
	/* Make sure that doorbell is committed immediately */
	wmb();

	spin_unlock_irqrestore(host->host_lock, flags);

	ufshcd_add_tm_upiu_trace(hba, task_tag, "tm_send");

	/* wait until the task management command is completed */
	err = wait_for_completion_io_timeout(&wait,
			msecs_to_jiffies(TM_CMD_TIMEOUT));
	if (!err) {
		/*
		 * Make sure that ufshcd_compl_tm() does not trigger a
		 * use-after-free.
		 */
		req->end_io_data = NULL;
		ufshcd_add_tm_upiu_trace(hba, task_tag, "tm_complete_err");
		dev_err(hba->dev, "%s: task management cmd 0x%.2x timed-out\n",
				__func__, tm_function);
		if (ufshcd_clear_tm_cmd(hba, free_slot))
			dev_WARN(hba->dev, "%s: unable clear tm cmd (slot %d) after timeout\n",
					__func__, free_slot);
		err = -ETIMEDOUT;
	} else {
		err = 0;
		memcpy(treq, hba->utmrdl_base_addr + free_slot, sizeof(*treq));

		ufshcd_add_tm_upiu_trace(hba, task_tag, "tm_complete");
	}

	spin_lock_irqsave(hba->host->host_lock, flags);
	__clear_bit(free_slot, &hba->outstanding_tasks);
	spin_unlock_irqrestore(hba->host->host_lock, flags);

	blk_put_request(req);

	ufshcd_release(hba);
	return err;
}

/**
 * ufshcd_issue_tm_cmd - issues task management commands to controller
 * @hba: per adapter instance
 * @lun_id: LUN ID to which TM command is sent
 * @task_id: task ID to which the TM command is applicable
 * @tm_function: task management function opcode
 * @tm_response: task management service response return value
 *
 * Returns non-zero value on error, zero on success.
 */
static int ufshcd_issue_tm_cmd(struct ufs_hba *hba, int lun_id, int task_id,
		u8 tm_function, u8 *tm_response)
{
	struct utp_task_req_desc treq = { { 0 }, };
	int ocs_value, err;

	/* Configure task request descriptor */
	treq.header.dword_0 = cpu_to_le32(UTP_REQ_DESC_INT_CMD);
	treq.header.dword_2 = cpu_to_le32(OCS_INVALID_COMMAND_STATUS);

	/* Configure task request UPIU */
	treq.req_header.dword_0 = cpu_to_be32(lun_id << 8) |
				  cpu_to_be32(UPIU_TRANSACTION_TASK_REQ << 24);
	treq.req_header.dword_1 = cpu_to_be32(tm_function << 16);

	/*
	 * The host shall provide the same value for LUN field in the basic
	 * header and for Input Parameter.
	 */
	treq.input_param1 = cpu_to_be32(lun_id);
	treq.input_param2 = cpu_to_be32(task_id);

	err = __ufshcd_issue_tm_cmd(hba, &treq, tm_function);
	if (err == -ETIMEDOUT)
		return err;

	ocs_value = le32_to_cpu(treq.header.dword_2) & MASK_OCS;
	if (ocs_value != OCS_SUCCESS)
		dev_err(hba->dev, "%s: failed, ocs = 0x%x\n",
				__func__, ocs_value);
	else if (tm_response)
		*tm_response = be32_to_cpu(treq.output_param1) &
				MASK_TM_SERVICE_RESP;
	return err;
}

/**
 * ufshcd_issue_devman_upiu_cmd - API for sending "utrd" type requests
 * @hba:	per-adapter instance
 * @req_upiu:	upiu request
 * @rsp_upiu:	upiu reply
 * @desc_buff:	pointer to descriptor buffer, NULL if NA
 * @buff_len:	descriptor size, 0 if NA
 * @cmd_type:	specifies the type (NOP, Query...)
 * @desc_op:	descriptor operation
 *
 * Those type of requests uses UTP Transfer Request Descriptor - utrd.
 * Therefore, it "rides" the device management infrastructure: uses its tag and
 * tasks work queues.
 *
 * Since there is only one available tag for device management commands,
 * the caller is expected to hold the hba->dev_cmd.lock mutex.
 */
static int ufshcd_issue_devman_upiu_cmd(struct ufs_hba *hba,
					struct utp_upiu_req *req_upiu,
					struct utp_upiu_req *rsp_upiu,
					u8 *desc_buff, int *buff_len,
					enum dev_cmd_type cmd_type,
					enum query_opcode desc_op)
{
	struct request_queue *q = hba->cmd_queue;
	struct request *req;
	struct ufshcd_lrb *lrbp;
	int err = 0;
	int tag;
	struct completion wait;
	unsigned long flags;
	u8 upiu_flags;

	down_read(&hba->clk_scaling_lock);

	req = blk_get_request(q, REQ_OP_DRV_OUT, 0);
	if (IS_ERR(req)) {
		err = PTR_ERR(req);
		goto out_unlock;
	}
	tag = req->tag;
	WARN_ON_ONCE(!ufshcd_valid_tag(hba, tag));

	init_completion(&wait);
	lrbp = &hba->lrb[tag];
	if (unlikely(lrbp->in_use)) {
		err = -EBUSY;
		goto out;
	}

	WARN_ON(lrbp->cmd);
	lrbp->cmd = NULL;
	lrbp->sense_bufflen = 0;
	lrbp->sense_buffer = NULL;
	lrbp->task_tag = tag;
	lrbp->lun = 0;
	lrbp->intr_cmd = true;
	ufshcd_prepare_lrbp_crypto(NULL, lrbp);
	hba->dev_cmd.type = cmd_type;

	switch (hba->ufs_version) {
	case UFSHCI_VERSION_10:
	case UFSHCI_VERSION_11:
		lrbp->command_type = UTP_CMD_TYPE_DEV_MANAGE;
		break;
	default:
		lrbp->command_type = UTP_CMD_TYPE_UFS_STORAGE;
		break;
	}

	/* update the task tag in the request upiu */
	req_upiu->header.dword_0 |= cpu_to_be32(tag);

	ufshcd_prepare_req_desc_hdr(lrbp, &upiu_flags, DMA_NONE);

	/* just copy the upiu request as it is */
	memcpy(lrbp->ucd_req_ptr, req_upiu, sizeof(*lrbp->ucd_req_ptr));
	if (desc_buff && desc_op == UPIU_QUERY_OPCODE_WRITE_DESC) {
		/* The Data Segment Area is optional depending upon the query
		 * function value. for WRITE DESCRIPTOR, the data segment
		 * follows right after the tsf.
		 */
		memcpy(lrbp->ucd_req_ptr + 1, desc_buff, *buff_len);
		*buff_len = 0;
	}

	memset(lrbp->ucd_rsp_ptr, 0, sizeof(struct utp_upiu_rsp));

	hba->dev_cmd.complete = &wait;

	/* Make sure descriptors are ready before ringing the doorbell */
	wmb();
	spin_lock_irqsave(hba->host->host_lock, flags);
	ufshcd_send_command(hba, tag);
	spin_unlock_irqrestore(hba->host->host_lock, flags);

	/*
	 * ignore the returning value here - ufshcd_check_query_response is
	 * bound to fail since dev_cmd.query and dev_cmd.type were left empty.
	 * read the response directly ignoring all errors.
	 */
	ufshcd_wait_for_dev_cmd(hba, lrbp, QUERY_REQ_TIMEOUT);

	/* just copy the upiu response as it is */
	memcpy(rsp_upiu, lrbp->ucd_rsp_ptr, sizeof(*rsp_upiu));
	if (desc_buff && desc_op == UPIU_QUERY_OPCODE_READ_DESC) {
		u8 *descp = (u8 *)lrbp->ucd_rsp_ptr + sizeof(*rsp_upiu);
		u16 resp_len = be32_to_cpu(lrbp->ucd_rsp_ptr->header.dword_2) &
			       MASK_QUERY_DATA_SEG_LEN;

		if (*buff_len >= resp_len) {
			memcpy(desc_buff, descp, resp_len);
			*buff_len = resp_len;
		} else {
			dev_warn(hba->dev,
				 "%s: rsp size %d is bigger than buffer size %d",
				 __func__, resp_len, *buff_len);
			*buff_len = 0;
			err = -EINVAL;
		}
	}

out:
	blk_put_request(req);
out_unlock:
	up_read(&hba->clk_scaling_lock);
	return err;
}

/**
 * ufshcd_exec_raw_upiu_cmd - API function for sending raw upiu commands
 * @hba:	per-adapter instance
 * @req_upiu:	upiu request
 * @rsp_upiu:	upiu reply - only 8 DW as we do not support scsi commands
 * @msgcode:	message code, one of UPIU Transaction Codes Initiator to Target
 * @desc_buff:	pointer to descriptor buffer, NULL if NA
 * @buff_len:	descriptor size, 0 if NA
 * @desc_op:	descriptor operation
 *
 * Supports UTP Transfer requests (nop and query), and UTP Task
 * Management requests.
 * It is up to the caller to fill the upiu conent properly, as it will
 * be copied without any further input validations.
 */
int ufshcd_exec_raw_upiu_cmd(struct ufs_hba *hba,
			     struct utp_upiu_req *req_upiu,
			     struct utp_upiu_req *rsp_upiu,
			     int msgcode,
			     u8 *desc_buff, int *buff_len,
			     enum query_opcode desc_op)
{
	int err;
	enum dev_cmd_type cmd_type = DEV_CMD_TYPE_QUERY;
	struct utp_task_req_desc treq = { { 0 }, };
	int ocs_value;
	u8 tm_f = be32_to_cpu(req_upiu->header.dword_1) >> 16 & MASK_TM_FUNC;

	switch (msgcode) {
	case UPIU_TRANSACTION_NOP_OUT:
		cmd_type = DEV_CMD_TYPE_NOP;
		fallthrough;
	case UPIU_TRANSACTION_QUERY_REQ:
		ufshcd_hold(hba, false);
		mutex_lock(&hba->dev_cmd.lock);
		err = ufshcd_issue_devman_upiu_cmd(hba, req_upiu, rsp_upiu,
						   desc_buff, buff_len,
						   cmd_type, desc_op);
		mutex_unlock(&hba->dev_cmd.lock);
		ufshcd_release(hba);

		break;
	case UPIU_TRANSACTION_TASK_REQ:
		treq.header.dword_0 = cpu_to_le32(UTP_REQ_DESC_INT_CMD);
		treq.header.dword_2 = cpu_to_le32(OCS_INVALID_COMMAND_STATUS);

		memcpy(&treq.req_header, req_upiu, sizeof(*req_upiu));

		err = __ufshcd_issue_tm_cmd(hba, &treq, tm_f);
		if (err == -ETIMEDOUT)
			break;

		ocs_value = le32_to_cpu(treq.header.dword_2) & MASK_OCS;
		if (ocs_value != OCS_SUCCESS) {
			dev_err(hba->dev, "%s: failed, ocs = 0x%x\n", __func__,
				ocs_value);
			break;
		}

		memcpy(rsp_upiu, &treq.rsp_header, sizeof(*rsp_upiu));

		break;
	default:
		err = -EINVAL;

		break;
	}

	return err;
}

/**
 * ufshcd_eh_device_reset_handler - device reset handler registered to
 *                                    scsi layer.
 * @cmd: SCSI command pointer
 *
 * Returns SUCCESS/FAILED
 */
static int ufshcd_eh_device_reset_handler(struct scsi_cmnd *cmd)
{
	struct Scsi_Host *host;
	struct ufs_hba *hba;
	u32 pos;
	int err;
	u8 resp = 0xF, lun;
	unsigned long flags;

	host = cmd->device->host;
	hba = shost_priv(host);

	lun = ufshcd_scsi_to_upiu_lun(cmd->device->lun);
	err = ufshcd_issue_tm_cmd(hba, lun, 0, UFS_LOGICAL_RESET, &resp);
	if (err || resp != UPIU_TASK_MANAGEMENT_FUNC_COMPL) {
		if (!err)
			err = resp;
		goto out;
	}

	/* clear the commands that were pending for corresponding LUN */
	for_each_set_bit(pos, &hba->outstanding_reqs, hba->nutrs) {
		if (hba->lrb[pos].lun == lun) {
			err = ufshcd_clear_cmd(hba, pos);
			if (err)
				break;
		}
	}
	spin_lock_irqsave(host->host_lock, flags);
	ufshcd_transfer_req_compl(hba);
	spin_unlock_irqrestore(host->host_lock, flags);

out:
	hba->req_abort_count = 0;
	ufshcd_update_evt_hist(hba, UFS_EVT_DEV_RESET, (u32)err);
	if (!err) {
		err = SUCCESS;
	} else {
		dev_err(hba->dev, "%s: failed with err %d\n", __func__, err);
		err = FAILED;
	}
	return err;
}

static void ufshcd_set_req_abort_skip(struct ufs_hba *hba, unsigned long bitmap)
{
	struct ufshcd_lrb *lrbp;
	int tag;

	for_each_set_bit(tag, &bitmap, hba->nutrs) {
		lrbp = &hba->lrb[tag];
		lrbp->req_abort_skip = true;
	}
}

/**
 * ufshcd_try_to_abort_task - abort a specific task
 * @hba: Pointer to adapter instance
 * @tag: Task tag/index to be aborted
 *
 * Abort the pending command in device by sending UFS_ABORT_TASK task management
 * command, and in host controller by clearing the door-bell register. There can
 * be race between controller sending the command to the device while abort is
 * issued. To avoid that, first issue UFS_QUERY_TASK to check if the command is
 * really issued and then try to abort it.
 *
 * Returns zero on success, non-zero on failure
 */
static int ufshcd_try_to_abort_task(struct ufs_hba *hba, int tag)
{
	struct ufshcd_lrb *lrbp = &hba->lrb[tag];
	int err = 0;
	int poll_cnt;
	u8 resp = 0xF;
	u32 reg;

	for (poll_cnt = 100; poll_cnt; poll_cnt--) {
		err = ufshcd_issue_tm_cmd(hba, lrbp->lun, lrbp->task_tag,
				UFS_QUERY_TASK, &resp);
		if (!err && resp == UPIU_TASK_MANAGEMENT_FUNC_SUCCEEDED) {
			/* cmd pending in the device */
			dev_err(hba->dev, "%s: cmd pending in the device. tag = %d\n",
				__func__, tag);
			break;
		} else if (!err && resp == UPIU_TASK_MANAGEMENT_FUNC_COMPL) {
			/*
			 * cmd not pending in the device, check if it is
			 * in transition.
			 */
			dev_err(hba->dev, "%s: cmd at tag %d not pending in the device.\n",
				__func__, tag);
			reg = ufshcd_readl(hba, REG_UTP_TRANSFER_REQ_DOOR_BELL);
			if (reg & (1 << tag)) {
				/* sleep for max. 200us to stabilize */
				usleep_range(100, 200);
				continue;
			}
			/* command completed already */
			dev_err(hba->dev, "%s: cmd at tag %d successfully cleared from DB.\n",
				__func__, tag);
			goto out;
		} else {
			dev_err(hba->dev,
				"%s: no response from device. tag = %d, err %d\n",
				__func__, tag, err);
			if (!err)
				err = resp; /* service response error */
			goto out;
		}
	}

	if (!poll_cnt) {
		err = -EBUSY;
		goto out;
	}

	err = ufshcd_issue_tm_cmd(hba, lrbp->lun, lrbp->task_tag,
			UFS_ABORT_TASK, &resp);
	if (err || resp != UPIU_TASK_MANAGEMENT_FUNC_COMPL) {
		if (!err) {
			err = resp; /* service response error */
			dev_err(hba->dev, "%s: issued. tag = %d, err %d\n",
				__func__, tag, err);
		}
		goto out;
	}

	err = ufshcd_clear_cmd(hba, tag);
	if (err)
		dev_err(hba->dev, "%s: Failed clearing cmd at tag %d, err %d\n",
			__func__, tag, err);

out:
	return err;
}

/**
 * ufshcd_abort - scsi host template eh_abort_handler callback
 * @cmd: SCSI command pointer
 *
 * Returns SUCCESS/FAILED
 */
static int ufshcd_abort(struct scsi_cmnd *cmd)
{
	struct Scsi_Host *host;
	struct ufs_hba *hba;
	unsigned long flags;
	unsigned int tag;
	int err = 0;
	struct ufshcd_lrb *lrbp;
	u32 reg;

	host = cmd->device->host;
	hba = shost_priv(host);
	tag = cmd->request->tag;
	lrbp = &hba->lrb[tag];
	if (!ufshcd_valid_tag(hba, tag)) {
		dev_err(hba->dev,
			"%s: invalid command tag %d: cmd=0x%p, cmd->request=0x%p",
			__func__, tag, cmd, cmd->request);
		BUG();
	}

	ufshcd_hold(hba, false);
	reg = ufshcd_readl(hba, REG_UTP_TRANSFER_REQ_DOOR_BELL);
	/* If command is already aborted/completed, return SUCCESS */
	if (!(test_bit(tag, &hba->outstanding_reqs))) {
		dev_err(hba->dev,
			"%s: cmd at tag %d already completed, outstanding=0x%lx, doorbell=0x%x\n",
			__func__, tag, hba->outstanding_reqs, reg);
		goto out;
	}

	/* Print Transfer Request of aborted task */
	dev_info(hba->dev, "%s: Device abort task at tag %d\n", __func__, tag);

	/*
	 * Print detailed info about aborted request.
	 * As more than one request might get aborted at the same time,
	 * print full information only for the first aborted request in order
	 * to reduce repeated printouts. For other aborted requests only print
	 * basic details.
	 */
	scsi_print_command(cmd);
	if (!hba->req_abort_count) {
		ufshcd_update_evt_hist(hba, UFS_EVT_ABORT, tag);
		ufshcd_print_evt_hist(hba);
		ufshcd_print_host_state(hba);
		ufshcd_print_pwr_info(hba);
		ufshcd_print_trs(hba, 1 << tag, true);
	} else {
		ufshcd_print_trs(hba, 1 << tag, false);
	}
	hba->req_abort_count++;

	if (!(reg & (1 << tag))) {
		dev_err(hba->dev,
		"%s: cmd was completed, but without a notifying intr, tag = %d",
		__func__, tag);
		goto cleanup;
	}

	/*
	 * Task abort to the device W-LUN is illegal. When this command
	 * will fail, due to spec violation, scsi err handling next step
	 * will be to send LU reset which, again, is a spec violation.
	 * To avoid these unnecessary/illegal steps, first we clean up
	 * the lrb taken by this cmd and mark the lrb as in_use, then
	 * queue the eh_work and bail.
	 */
	if (lrbp->lun == UFS_UPIU_UFS_DEVICE_WLUN) {
		ufshcd_update_evt_hist(hba, UFS_EVT_ABORT, lrbp->lun);
		spin_lock_irqsave(host->host_lock, flags);
		if (lrbp->cmd) {
			__ufshcd_transfer_req_compl(hba, (1UL << tag));
			__set_bit(tag, &hba->outstanding_reqs);
			lrbp->in_use = true;
			hba->force_reset = true;
			ufshcd_schedule_eh_work(hba);
		}

		spin_unlock_irqrestore(host->host_lock, flags);
		goto out;
	}

	/* Skip task abort in case previous aborts failed and report failure */
	if (lrbp->req_abort_skip)
		err = -EIO;
	else
		err = ufshcd_try_to_abort_task(hba, tag);

	if (!err) {
cleanup:
		spin_lock_irqsave(host->host_lock, flags);
		__ufshcd_transfer_req_compl(hba, (1UL << tag));
		spin_unlock_irqrestore(host->host_lock, flags);
out:
		err = SUCCESS;
	} else {
		dev_err(hba->dev, "%s: failed with err %d\n", __func__, err);
		ufshcd_set_req_abort_skip(hba, hba->outstanding_reqs);
		err = FAILED;
	}

	/*
	 * This ufshcd_release() corresponds to the original scsi cmd that got
	 * aborted here (as we won't get any IRQ for it).
	 */
	ufshcd_release(hba);
	return err;
}

/**
 * ufshcd_host_reset_and_restore - reset and restore host controller
 * @hba: per-adapter instance
 *
 * Note that host controller reset may issue DME_RESET to
 * local and remote (device) Uni-Pro stack and the attributes
 * are reset to default state.
 *
 * Returns zero on success, non-zero on failure
 */
static int ufshcd_host_reset_and_restore(struct ufs_hba *hba)
{
	int err;
	unsigned long flags;

	/*
	 * Stop the host controller and complete the requests
	 * cleared by h/w
	 */
	ufshcd_hba_stop(hba);

	spin_lock_irqsave(hba->host->host_lock, flags);
	hba->silence_err_logs = true;
	ufshcd_complete_requests(hba);
	hba->silence_err_logs = false;
	spin_unlock_irqrestore(hba->host->host_lock, flags);

	/* scale up clocks to max frequency before full reinitialization */
	ufshcd_set_clk_freq(hba, true);

	err = ufshcd_hba_enable(hba);

	/* Establish the link again and restore the device */
	if (!err)
		err = ufshcd_probe_hba(hba, false);

	if (err)
		dev_err(hba->dev, "%s: Host init failed %d\n", __func__, err);
	ufshcd_update_evt_hist(hba, UFS_EVT_HOST_RESET, (u32)err);
	return err;
}

/**
 * ufshcd_reset_and_restore - reset and re-initialize host/device
 * @hba: per-adapter instance
 *
 * Reset and recover device, host and re-establish link. This
 * is helpful to recover the communication in fatal error conditions.
 *
 * Returns zero on success, non-zero on failure
 */
static int ufshcd_reset_and_restore(struct ufs_hba *hba)
{
	u32 saved_err;
	u32 saved_uic_err;
	int err = 0;
	unsigned long flags;
	int retries = MAX_HOST_RESET_RETRIES;

	/*
	 * This is a fresh start, cache and clear saved error first,
	 * in case new error generated during reset and restore.
	 */
	spin_lock_irqsave(hba->host->host_lock, flags);
	saved_err = hba->saved_err;
	saved_uic_err = hba->saved_uic_err;
	hba->saved_err = 0;
	hba->saved_uic_err = 0;
	spin_unlock_irqrestore(hba->host->host_lock, flags);

	do {
		/* Reset the attached device */
		ufshcd_device_reset(hba);

		err = ufshcd_host_reset_and_restore(hba);
	} while (err && --retries);

	spin_lock_irqsave(hba->host->host_lock, flags);
	/*
	 * Inform scsi mid-layer that we did reset and allow to handle
	 * Unit Attention properly.
	 */
	scsi_report_bus_reset(hba->host, 0);
	if (err) {
		hba->ufshcd_state = UFSHCD_STATE_ERROR;
		hba->saved_err |= saved_err;
		hba->saved_uic_err |= saved_uic_err;
	}
	spin_unlock_irqrestore(hba->host->host_lock, flags);

	return err;
}

/**
 * ufshcd_eh_host_reset_handler - host reset handler registered to scsi layer
 * @cmd: SCSI command pointer
 *
 * Returns SUCCESS/FAILED
 */
static int ufshcd_eh_host_reset_handler(struct scsi_cmnd *cmd)
{
	int err = SUCCESS;
	unsigned long flags;
	struct ufs_hba *hba;

	hba = shost_priv(cmd->device->host);

	spin_lock_irqsave(hba->host->host_lock, flags);
	hba->force_reset = true;
	ufshcd_schedule_eh_work(hba);
	dev_err(hba->dev, "%s: reset in progress - 1\n", __func__);
	spin_unlock_irqrestore(hba->host->host_lock, flags);

	flush_work(&hba->eh_work);

	spin_lock_irqsave(hba->host->host_lock, flags);
	if (hba->ufshcd_state == UFSHCD_STATE_ERROR)
		err = FAILED;
	spin_unlock_irqrestore(hba->host->host_lock, flags);

	return err;
}

/**
 * ufshcd_get_max_icc_level - calculate the ICC level
 * @sup_curr_uA: max. current supported by the regulator
 * @start_scan: row at the desc table to start scan from
 * @buff: power descriptor buffer
 *
 * Returns calculated max ICC level for specific regulator
 */
static u32 ufshcd_get_max_icc_level(int sup_curr_uA, u32 start_scan, char *buff)
{
	int i;
	int curr_uA;
	u16 data;
	u16 unit;

	for (i = start_scan; i >= 0; i--) {
		data = be16_to_cpup((__be16 *)&buff[2 * i]);
		unit = (data & ATTR_ICC_LVL_UNIT_MASK) >>
						ATTR_ICC_LVL_UNIT_OFFSET;
		curr_uA = data & ATTR_ICC_LVL_VALUE_MASK;
		switch (unit) {
		case UFSHCD_NANO_AMP:
			curr_uA = curr_uA / 1000;
			break;
		case UFSHCD_MILI_AMP:
			curr_uA = curr_uA * 1000;
			break;
		case UFSHCD_AMP:
			curr_uA = curr_uA * 1000 * 1000;
			break;
		case UFSHCD_MICRO_AMP:
		default:
			break;
		}
		if (sup_curr_uA >= curr_uA)
			break;
	}
	if (i < 0) {
		i = 0;
		pr_err("%s: Couldn't find valid icc_level = %d", __func__, i);
	}

	return (u32)i;
}

/**
 * ufshcd_calc_icc_level - calculate the max ICC level
 * In case regulators are not initialized we'll return 0
 * @hba: per-adapter instance
 * @desc_buf: power descriptor buffer to extract ICC levels from.
 * @len: length of desc_buff
 *
 * Returns calculated ICC level
 */
static u32 ufshcd_find_max_sup_active_icc_level(struct ufs_hba *hba,
							u8 *desc_buf, int len)
{
	u32 icc_level = 0;

	if (!hba->vreg_info.vcc || !hba->vreg_info.vccq ||
						!hba->vreg_info.vccq2) {
		dev_err(hba->dev,
			"%s: Regulator capability was not set, actvIccLevel=%d",
							__func__, icc_level);
		goto out;
	}

	if (hba->vreg_info.vcc && hba->vreg_info.vcc->max_uA)
		icc_level = ufshcd_get_max_icc_level(
				hba->vreg_info.vcc->max_uA,
				POWER_DESC_MAX_ACTV_ICC_LVLS - 1,
				&desc_buf[PWR_DESC_ACTIVE_LVLS_VCC_0]);

	if (hba->vreg_info.vccq && hba->vreg_info.vccq->max_uA)
		icc_level = ufshcd_get_max_icc_level(
				hba->vreg_info.vccq->max_uA,
				icc_level,
				&desc_buf[PWR_DESC_ACTIVE_LVLS_VCCQ_0]);

	if (hba->vreg_info.vccq2 && hba->vreg_info.vccq2->max_uA)
		icc_level = ufshcd_get_max_icc_level(
				hba->vreg_info.vccq2->max_uA,
				icc_level,
				&desc_buf[PWR_DESC_ACTIVE_LVLS_VCCQ2_0]);
out:
	return icc_level;
}

static void ufshcd_set_active_icc_lvl(struct ufs_hba *hba)
{
	int ret;
	int buff_len = hba->desc_size[QUERY_DESC_IDN_POWER];
	u8 *desc_buf;
	u32 icc_level;

	desc_buf = kmalloc(buff_len, GFP_KERNEL);
	if (!desc_buf)
		return;

	ret = ufshcd_read_desc_param(hba, QUERY_DESC_IDN_POWER, 0, 0,
				     desc_buf, buff_len);
	if (ret) {
		dev_err(hba->dev,
			"%s: Failed reading power descriptor.len = %d ret = %d",
			__func__, buff_len, ret);
		goto out;
	}

	icc_level = ufshcd_find_max_sup_active_icc_level(hba, desc_buf,
							 buff_len);
	dev_dbg(hba->dev, "%s: setting icc_level 0x%x", __func__, icc_level);

	ret = ufshcd_query_attr_retry(hba, UPIU_QUERY_OPCODE_WRITE_ATTR,
		QUERY_ATTR_IDN_ACTIVE_ICC_LVL, 0, 0, &icc_level);

	if (ret)
		dev_err(hba->dev,
			"%s: Failed configuring bActiveICCLevel = %d ret = %d",
			__func__, icc_level, ret);

out:
	kfree(desc_buf);
}

static inline void ufshcd_blk_pm_runtime_init(struct scsi_device *sdev)
{
	scsi_autopm_get_device(sdev);
	blk_pm_runtime_init(sdev->request_queue, &sdev->sdev_gendev);
	if (sdev->rpm_autosuspend)
		pm_runtime_set_autosuspend_delay(&sdev->sdev_gendev,
						 RPM_AUTOSUSPEND_DELAY_MS);
	scsi_autopm_put_device(sdev);
}

/**
 * ufshcd_scsi_add_wlus - Adds required W-LUs
 * @hba: per-adapter instance
 *
 * UFS device specification requires the UFS devices to support 4 well known
 * logical units:
 *	"REPORT_LUNS" (address: 01h)
 *	"UFS Device" (address: 50h)
 *	"RPMB" (address: 44h)
 *	"BOOT" (address: 30h)
 * UFS device's power management needs to be controlled by "POWER CONDITION"
 * field of SSU (START STOP UNIT) command. But this "power condition" field
 * will take effect only when its sent to "UFS device" well known logical unit
 * hence we require the scsi_device instance to represent this logical unit in
 * order for the UFS host driver to send the SSU command for power management.
 *
 * We also require the scsi_device instance for "RPMB" (Replay Protected Memory
 * Block) LU so user space process can control this LU. User space may also
 * want to have access to BOOT LU.
 *
 * This function adds scsi device instances for each of all well known LUs
 * (except "REPORT LUNS" LU).
 *
 * Returns zero on success (all required W-LUs are added successfully),
 * non-zero error value on failure (if failed to add any of the required W-LU).
 */
static int ufshcd_scsi_add_wlus(struct ufs_hba *hba)
{
	int ret = 0;
	struct scsi_device *sdev_boot;

	hba->sdev_ufs_device = __scsi_add_device(hba->host, 0, 0,
		ufshcd_upiu_wlun_to_scsi_wlun(UFS_UPIU_UFS_DEVICE_WLUN), NULL);
	if (IS_ERR(hba->sdev_ufs_device)) {
		ret = PTR_ERR(hba->sdev_ufs_device);
		hba->sdev_ufs_device = NULL;
		goto out;
	}
	ufshcd_blk_pm_runtime_init(hba->sdev_ufs_device);
	scsi_device_put(hba->sdev_ufs_device);

	hba->sdev_rpmb = __scsi_add_device(hba->host, 0, 0,
		ufshcd_upiu_wlun_to_scsi_wlun(UFS_UPIU_RPMB_WLUN), NULL);
	if (IS_ERR(hba->sdev_rpmb)) {
		ret = PTR_ERR(hba->sdev_rpmb);
		goto remove_sdev_ufs_device;
	}
	ufshcd_blk_pm_runtime_init(hba->sdev_rpmb);
	scsi_device_put(hba->sdev_rpmb);

	sdev_boot = __scsi_add_device(hba->host, 0, 0,
		ufshcd_upiu_wlun_to_scsi_wlun(UFS_UPIU_BOOT_WLUN), NULL);
	if (IS_ERR(sdev_boot)) {
		dev_err(hba->dev, "%s: BOOT WLUN not found\n", __func__);
	} else {
		ufshcd_blk_pm_runtime_init(sdev_boot);
		scsi_device_put(sdev_boot);
	}
	goto out;

remove_sdev_ufs_device:
	scsi_remove_device(hba->sdev_ufs_device);
out:
	return ret;
}

static void ufshcd_wb_probe(struct ufs_hba *hba, u8 *desc_buf)
{
	struct ufs_dev_info *dev_info = &hba->dev_info;
	u8 lun;
	u32 d_lu_wb_buf_alloc;

	if (!ufshcd_is_wb_allowed(hba))
		return;
	/*
	 * Probe WB only for UFS-2.2 and UFS-3.1 (and later) devices or
	 * UFS devices with quirk UFS_DEVICE_QUIRK_SUPPORT_EXTENDED_FEATURES
	 * enabled
	 */
	if (!(dev_info->wspecversion >= 0x310 ||
	      dev_info->wspecversion == 0x220 ||
	     (hba->dev_quirks & UFS_DEVICE_QUIRK_SUPPORT_EXTENDED_FEATURES)))
		goto wb_disabled;

	if (hba->desc_size[QUERY_DESC_IDN_DEVICE] <
	    DEVICE_DESC_PARAM_EXT_UFS_FEATURE_SUP + 4)
		goto wb_disabled;

	dev_info->d_ext_ufs_feature_sup =
		get_unaligned_be32(desc_buf +
				   DEVICE_DESC_PARAM_EXT_UFS_FEATURE_SUP);

	if (!(dev_info->d_ext_ufs_feature_sup & UFS_DEV_WRITE_BOOSTER_SUP))
		goto wb_disabled;

	/*
	 * WB may be supported but not configured while provisioning.
	 * The spec says, in dedicated wb buffer mode,
	 * a max of 1 lun would have wb buffer configured.
	 * Now only shared buffer mode is supported.
	 */
	dev_info->b_wb_buffer_type =
		desc_buf[DEVICE_DESC_PARAM_WB_TYPE];

	dev_info->b_presrv_uspc_en =
		desc_buf[DEVICE_DESC_PARAM_WB_PRESRV_USRSPC_EN];

	if (dev_info->b_wb_buffer_type == WB_BUF_MODE_SHARED) {
		dev_info->d_wb_alloc_units =
		get_unaligned_be32(desc_buf +
				   DEVICE_DESC_PARAM_WB_SHARED_ALLOC_UNITS);
		if (!dev_info->d_wb_alloc_units)
			goto wb_disabled;
	} else {
		for (lun = 0; lun < UFS_UPIU_MAX_WB_LUN_ID; lun++) {
			d_lu_wb_buf_alloc = 0;
			ufshcd_read_unit_desc_param(hba,
					lun,
					UNIT_DESC_PARAM_WB_BUF_ALLOC_UNITS,
					(u8 *)&d_lu_wb_buf_alloc,
					sizeof(d_lu_wb_buf_alloc));
			if (d_lu_wb_buf_alloc) {
				dev_info->wb_dedicated_lu = lun;
				break;
			}
		}

		if (!d_lu_wb_buf_alloc)
			goto wb_disabled;
	}
	return;

wb_disabled:
	hba->caps &= ~UFSHCD_CAP_WB_EN;
}

void ufshcd_fixup_dev_quirks(struct ufs_hba *hba, struct ufs_dev_fix *fixups)
{
	struct ufs_dev_fix *f;
	struct ufs_dev_info *dev_info = &hba->dev_info;

	if (!fixups)
		return;

	for (f = fixups; f->quirk; f++) {
		if ((f->wmanufacturerid == dev_info->wmanufacturerid ||
		     f->wmanufacturerid == UFS_ANY_VENDOR) &&
		     ((dev_info->model &&
		       STR_PRFX_EQUAL(f->model, dev_info->model)) ||
		      !strcmp(f->model, UFS_ANY_MODEL)))
			hba->dev_quirks |= f->quirk;
	}
}
EXPORT_SYMBOL_GPL(ufshcd_fixup_dev_quirks);

static void ufs_fixup_device_setup(struct ufs_hba *hba)
{
	/* fix by general quirk table */
	ufshcd_fixup_dev_quirks(hba, ufs_fixups);

	/* allow vendors to fix quirks */
	ufshcd_vops_fixup_dev_quirks(hba);
}

static int ufs_get_device_desc(struct ufs_hba *hba)
{
	int err;
	u8 model_index;
	u8 *desc_buf;
	struct ufs_dev_info *dev_info = &hba->dev_info;

	desc_buf = kmalloc(QUERY_DESC_MAX_SIZE, GFP_KERNEL);
	if (!desc_buf) {
		err = -ENOMEM;
		goto out;
	}

	err = ufshcd_read_desc_param(hba, QUERY_DESC_IDN_DEVICE, 0, 0, desc_buf,
				     hba->desc_size[QUERY_DESC_IDN_DEVICE]);
	if (err) {
		dev_err(hba->dev, "%s: Failed reading Device Desc. err = %d\n",
			__func__, err);
		goto out;
	}

	/*
	 * getting vendor (manufacturerID) and Bank Index in big endian
	 * format
	 */
	dev_info->wmanufacturerid = desc_buf[DEVICE_DESC_PARAM_MANF_ID] << 8 |
				     desc_buf[DEVICE_DESC_PARAM_MANF_ID + 1];

	/* getting Specification Version in big endian format */
	dev_info->wspecversion = desc_buf[DEVICE_DESC_PARAM_SPEC_VER] << 8 |
				      desc_buf[DEVICE_DESC_PARAM_SPEC_VER + 1];

	model_index = desc_buf[DEVICE_DESC_PARAM_PRDCT_NAME];

	err = ufshcd_read_string_desc(hba, model_index,
				      &dev_info->model, SD_ASCII_STD);
	if (err < 0) {
		dev_err(hba->dev, "%s: Failed reading Product Name. err = %d\n",
			__func__, err);
		goto out;
	}

	ufs_fixup_device_setup(hba);

	ufshcd_wb_probe(hba, desc_buf);

	/*
	 * ufshcd_read_string_desc returns size of the string
	 * reset the error value
	 */
	err = 0;

out:
	kfree(desc_buf);
	return err;
}

static void ufs_put_device_desc(struct ufs_hba *hba)
{
	struct ufs_dev_info *dev_info = &hba->dev_info;

	kfree(dev_info->model);
	dev_info->model = NULL;
}

/**
 * ufshcd_tune_pa_tactivate - Tunes PA_TActivate of local UniPro
 * @hba: per-adapter instance
 *
 * PA_TActivate parameter can be tuned manually if UniPro version is less than
 * 1.61. PA_TActivate needs to be greater than or equal to peerM-PHY's
 * RX_MIN_ACTIVATETIME_CAPABILITY attribute. This optimal value can help reduce
 * the hibern8 exit latency.
 *
 * Returns zero on success, non-zero error value on failure.
 */
static int ufshcd_tune_pa_tactivate(struct ufs_hba *hba)
{
	int ret = 0;
	u32 peer_rx_min_activatetime = 0, tuned_pa_tactivate;

	ret = ufshcd_dme_peer_get(hba,
				  UIC_ARG_MIB_SEL(
					RX_MIN_ACTIVATETIME_CAPABILITY,
					UIC_ARG_MPHY_RX_GEN_SEL_INDEX(0)),
				  &peer_rx_min_activatetime);
	if (ret)
		goto out;

	/* make sure proper unit conversion is applied */
	tuned_pa_tactivate =
		((peer_rx_min_activatetime * RX_MIN_ACTIVATETIME_UNIT_US)
		 / PA_TACTIVATE_TIME_UNIT_US);
	ret = ufshcd_dme_set(hba, UIC_ARG_MIB(PA_TACTIVATE),
			     tuned_pa_tactivate);

out:
	return ret;
}

/**
 * ufshcd_tune_pa_hibern8time - Tunes PA_Hibern8Time of local UniPro
 * @hba: per-adapter instance
 *
 * PA_Hibern8Time parameter can be tuned manually if UniPro version is less than
 * 1.61. PA_Hibern8Time needs to be maximum of local M-PHY's
 * TX_HIBERN8TIME_CAPABILITY & peer M-PHY's RX_HIBERN8TIME_CAPABILITY.
 * This optimal value can help reduce the hibern8 exit latency.
 *
 * Returns zero on success, non-zero error value on failure.
 */
static int ufshcd_tune_pa_hibern8time(struct ufs_hba *hba)
{
	int ret = 0;
	u32 local_tx_hibern8_time_cap = 0, peer_rx_hibern8_time_cap = 0;
	u32 max_hibern8_time, tuned_pa_hibern8time;

	ret = ufshcd_dme_get(hba,
			     UIC_ARG_MIB_SEL(TX_HIBERN8TIME_CAPABILITY,
					UIC_ARG_MPHY_TX_GEN_SEL_INDEX(0)),
				  &local_tx_hibern8_time_cap);
	if (ret)
		goto out;

	ret = ufshcd_dme_peer_get(hba,
				  UIC_ARG_MIB_SEL(RX_HIBERN8TIME_CAPABILITY,
					UIC_ARG_MPHY_RX_GEN_SEL_INDEX(0)),
				  &peer_rx_hibern8_time_cap);
	if (ret)
		goto out;

	max_hibern8_time = max(local_tx_hibern8_time_cap,
			       peer_rx_hibern8_time_cap);
	/* make sure proper unit conversion is applied */
	tuned_pa_hibern8time = ((max_hibern8_time * HIBERN8TIME_UNIT_US)
				/ PA_HIBERN8_TIME_UNIT_US);
	ret = ufshcd_dme_set(hba, UIC_ARG_MIB(PA_HIBERN8TIME),
			     tuned_pa_hibern8time);
out:
	return ret;
}

/**
 * ufshcd_quirk_tune_host_pa_tactivate - Ensures that host PA_TACTIVATE is
 * less than device PA_TACTIVATE time.
 * @hba: per-adapter instance
 *
 * Some UFS devices require host PA_TACTIVATE to be lower than device
 * PA_TACTIVATE, we need to enable UFS_DEVICE_QUIRK_HOST_PA_TACTIVATE quirk
 * for such devices.
 *
 * Returns zero on success, non-zero error value on failure.
 */
static int ufshcd_quirk_tune_host_pa_tactivate(struct ufs_hba *hba)
{
	int ret = 0;
	u32 granularity, peer_granularity;
	u32 pa_tactivate, peer_pa_tactivate;
	u32 pa_tactivate_us, peer_pa_tactivate_us;
	u8 gran_to_us_table[] = {1, 4, 8, 16, 32, 100};

	ret = ufshcd_dme_get(hba, UIC_ARG_MIB(PA_GRANULARITY),
				  &granularity);
	if (ret)
		goto out;

	ret = ufshcd_dme_peer_get(hba, UIC_ARG_MIB(PA_GRANULARITY),
				  &peer_granularity);
	if (ret)
		goto out;

	if ((granularity < PA_GRANULARITY_MIN_VAL) ||
	    (granularity > PA_GRANULARITY_MAX_VAL)) {
		dev_err(hba->dev, "%s: invalid host PA_GRANULARITY %d",
			__func__, granularity);
		return -EINVAL;
	}

	if ((peer_granularity < PA_GRANULARITY_MIN_VAL) ||
	    (peer_granularity > PA_GRANULARITY_MAX_VAL)) {
		dev_err(hba->dev, "%s: invalid device PA_GRANULARITY %d",
			__func__, peer_granularity);
		return -EINVAL;
	}

	ret = ufshcd_dme_get(hba, UIC_ARG_MIB(PA_TACTIVATE), &pa_tactivate);
	if (ret)
		goto out;

	ret = ufshcd_dme_peer_get(hba, UIC_ARG_MIB(PA_TACTIVATE),
				  &peer_pa_tactivate);
	if (ret)
		goto out;

	pa_tactivate_us = pa_tactivate * gran_to_us_table[granularity - 1];
	peer_pa_tactivate_us = peer_pa_tactivate *
			     gran_to_us_table[peer_granularity - 1];

	if (pa_tactivate_us > peer_pa_tactivate_us) {
		u32 new_peer_pa_tactivate;

		new_peer_pa_tactivate = pa_tactivate_us /
				      gran_to_us_table[peer_granularity - 1];
		new_peer_pa_tactivate++;
		ret = ufshcd_dme_peer_set(hba, UIC_ARG_MIB(PA_TACTIVATE),
					  new_peer_pa_tactivate);
	}

out:
	return ret;
}

static void ufshcd_tune_unipro_params(struct ufs_hba *hba)
{
	if (ufshcd_is_unipro_pa_params_tuning_req(hba)) {
		ufshcd_tune_pa_tactivate(hba);
		ufshcd_tune_pa_hibern8time(hba);
	}

	ufshcd_vops_apply_dev_quirks(hba);

	if (hba->dev_quirks & UFS_DEVICE_QUIRK_PA_TACTIVATE)
		/* set 1ms timeout for PA_TACTIVATE */
		ufshcd_dme_set(hba, UIC_ARG_MIB(PA_TACTIVATE), 10);

	if (hba->dev_quirks & UFS_DEVICE_QUIRK_HOST_PA_TACTIVATE)
		ufshcd_quirk_tune_host_pa_tactivate(hba);
}

static void ufshcd_clear_dbg_ufs_stats(struct ufs_hba *hba)
{
	hba->ufs_stats.hibern8_exit_cnt = 0;
	hba->ufs_stats.last_hibern8_exit_tstamp = ktime_set(0, 0);
	hba->req_abort_count = 0;
}

static int ufshcd_device_geo_params_init(struct ufs_hba *hba)
{
	int err;
	size_t buff_len;
	u8 *desc_buf;

	buff_len = hba->desc_size[QUERY_DESC_IDN_GEOMETRY];
	desc_buf = kmalloc(buff_len, GFP_KERNEL);
	if (!desc_buf) {
		err = -ENOMEM;
		goto out;
	}

	err = ufshcd_read_desc_param(hba, QUERY_DESC_IDN_GEOMETRY, 0, 0,
				     desc_buf, buff_len);
	if (err) {
		dev_err(hba->dev, "%s: Failed reading Geometry Desc. err = %d\n",
				__func__, err);
		goto out;
	}

	if (desc_buf[GEOMETRY_DESC_PARAM_MAX_NUM_LUN] == 1)
		hba->dev_info.max_lu_supported = 32;
	else if (desc_buf[GEOMETRY_DESC_PARAM_MAX_NUM_LUN] == 0)
		hba->dev_info.max_lu_supported = 8;

out:
	kfree(desc_buf);
	return err;
}

static struct ufs_ref_clk ufs_ref_clk_freqs[] = {
	{19200000, REF_CLK_FREQ_19_2_MHZ},
	{26000000, REF_CLK_FREQ_26_MHZ},
	{38400000, REF_CLK_FREQ_38_4_MHZ},
	{52000000, REF_CLK_FREQ_52_MHZ},
	{0, REF_CLK_FREQ_INVAL},
};

static enum ufs_ref_clk_freq
ufs_get_bref_clk_from_hz(unsigned long freq)
{
	int i;

	for (i = 0; ufs_ref_clk_freqs[i].freq_hz; i++)
		if (ufs_ref_clk_freqs[i].freq_hz == freq)
			return ufs_ref_clk_freqs[i].val;

	return REF_CLK_FREQ_INVAL;
}

void ufshcd_parse_dev_ref_clk_freq(struct ufs_hba *hba, struct clk *refclk)
{
	unsigned long freq;

	freq = clk_get_rate(refclk);

	hba->dev_ref_clk_freq =
		ufs_get_bref_clk_from_hz(freq);

	if (hba->dev_ref_clk_freq == REF_CLK_FREQ_INVAL)
		dev_err(hba->dev,
		"invalid ref_clk setting = %ld\n", freq);
}

static int ufshcd_set_dev_ref_clk(struct ufs_hba *hba)
{
	int err;
	u32 ref_clk;
	u32 freq = hba->dev_ref_clk_freq;

	err = ufshcd_query_attr_retry(hba, UPIU_QUERY_OPCODE_READ_ATTR,
			QUERY_ATTR_IDN_REF_CLK_FREQ, 0, 0, &ref_clk);

	if (err) {
		dev_err(hba->dev, "failed reading bRefClkFreq. err = %d\n",
			err);
		goto out;
	}

	if (ref_clk == freq)
		goto out; /* nothing to update */

	err = ufshcd_query_attr_retry(hba, UPIU_QUERY_OPCODE_WRITE_ATTR,
			QUERY_ATTR_IDN_REF_CLK_FREQ, 0, 0, &freq);

	if (err) {
		dev_err(hba->dev, "bRefClkFreq setting to %lu Hz failed\n",
			ufs_ref_clk_freqs[freq].freq_hz);
		goto out;
	}

	dev_dbg(hba->dev, "bRefClkFreq setting to %lu Hz succeeded\n",
			ufs_ref_clk_freqs[freq].freq_hz);

out:
	return err;
}

static int ufshcd_device_params_init(struct ufs_hba *hba)
{
	bool flag;
	int ret, i;

	 /* Init device descriptor sizes */
	for (i = 0; i < QUERY_DESC_IDN_MAX; i++)
		hba->desc_size[i] = QUERY_DESC_MAX_SIZE;

	/* Init UFS geometry descriptor related parameters */
	ret = ufshcd_device_geo_params_init(hba);
	if (ret)
		goto out;

	/* Check and apply UFS device quirks */
	ret = ufs_get_device_desc(hba);
	if (ret) {
		dev_err(hba->dev, "%s: Failed getting device info. err = %d\n",
			__func__, ret);
		goto out;
	}

	ufshcd_get_ref_clk_gating_wait(hba);

	if (!ufshcd_query_flag_retry(hba, UPIU_QUERY_OPCODE_READ_FLAG,
			QUERY_FLAG_IDN_PWR_ON_WPE, 0, &flag))
		hba->dev_info.f_power_on_wp_en = flag;

	/* Probe maximum power mode co-supported by both UFS host and device */
	if (ufshcd_get_max_pwr_mode(hba))
		dev_err(hba->dev,
			"%s: Failed getting max supported power mode\n",
			__func__);
out:
	return ret;
}

/**
 * ufshcd_add_lus - probe and add UFS logical units
 * @hba: per-adapter instance
 */
static int ufshcd_add_lus(struct ufs_hba *hba)
{
	int ret;

	/* Add required well known logical units to scsi mid layer */
	ret = ufshcd_scsi_add_wlus(hba);
	if (ret)
		goto out;

	ufshcd_clear_ua_wluns(hba);

	/* Initialize devfreq after UFS device is detected */
	if (ufshcd_is_clkscaling_supported(hba)) {
		memcpy(&hba->clk_scaling.saved_pwr_info.info,
			&hba->pwr_info,
			sizeof(struct ufs_pa_layer_attr));
		hba->clk_scaling.saved_pwr_info.is_valid = true;
		if (!hba->devfreq) {
			ret = ufshcd_devfreq_init(hba);
			if (ret)
				goto out;
		}

		hba->clk_scaling.is_allowed = true;
	}

	ufs_bsg_probe(hba);
	scsi_scan_host(hba->host);
	pm_runtime_put_sync(hba->dev);

out:
	return ret;
}

static int
ufshcd_send_request_sense(struct ufs_hba *hba, struct scsi_device *sdp);

static int ufshcd_clear_ua_wlun(struct ufs_hba *hba, u8 wlun)
{
	struct scsi_device *sdp;
	unsigned long flags;
	int ret = 0;

	spin_lock_irqsave(hba->host->host_lock, flags);
	if (wlun == UFS_UPIU_UFS_DEVICE_WLUN)
		sdp = hba->sdev_ufs_device;
	else if (wlun == UFS_UPIU_RPMB_WLUN)
		sdp = hba->sdev_rpmb;
	else
		BUG();
	if (sdp) {
		ret = scsi_device_get(sdp);
		if (!ret && !scsi_device_online(sdp)) {
			ret = -ENODEV;
			scsi_device_put(sdp);
		}
	} else {
		ret = -ENODEV;
	}
	spin_unlock_irqrestore(hba->host->host_lock, flags);
	if (ret)
		goto out_err;

	ret = ufshcd_send_request_sense(hba, sdp);
	scsi_device_put(sdp);
out_err:
	if (ret)
		dev_err(hba->dev, "%s: UAC clear LU=%x ret = %d\n",
				__func__, wlun, ret);
	return ret;
}

static int ufshcd_clear_ua_wluns(struct ufs_hba *hba)
{
	int ret = 0;

	if (!hba->wlun_dev_clr_ua)
		goto out;

	ret = ufshcd_clear_ua_wlun(hba, UFS_UPIU_UFS_DEVICE_WLUN);
	if (!ret)
		ret = ufshcd_clear_ua_wlun(hba, UFS_UPIU_RPMB_WLUN);
	if (!ret)
		hba->wlun_dev_clr_ua = false;
out:
	if (ret)
		dev_err(hba->dev, "%s: Failed to clear UAC WLUNS ret = %d\n",
				__func__, ret);
	return ret;
}

/**
 * ufshcd_probe_hba - probe hba to detect device and initialize
 * @hba: per-adapter instance
 * @async: asynchronous execution or not
 *
 * Execute link-startup and verify device initialization
 */
static int ufshcd_probe_hba(struct ufs_hba *hba, bool async)
{
	int ret;
	unsigned long flags;
	ktime_t start = ktime_get();

	ret = ufshcd_link_startup(hba);
	if (ret)
		goto out;

	/* Debug counters initialization */
	ufshcd_clear_dbg_ufs_stats(hba);

	/* UniPro link is active now */
	ufshcd_set_link_active(hba);

	/* Verify device initialization by sending NOP OUT UPIU */
	ret = ufshcd_verify_dev_init(hba);
	if (ret)
		goto out;

	/* Initiate UFS initialization, and waiting until completion */
	ret = ufshcd_complete_dev_init(hba);
	if (ret)
		goto out;

	/*
	 * Initialize UFS device parameters used by driver, these
	 * parameters are associated with UFS descriptors.
	 */
	if (async) {
		ret = ufshcd_device_params_init(hba);
		if (ret)
			goto out;
	}

	ufshcd_tune_unipro_params(hba);

	/* UFS device is also active now */
	ufshcd_set_ufs_dev_active(hba);
	ufshcd_force_reset_auto_bkops(hba);
	hba->wlun_dev_clr_ua = true;

	/* Gear up to HS gear if supported */
	if (hba->max_pwr_info.is_valid) {
		/*
		 * Set the right value to bRefClkFreq before attempting to
		 * switch to HS gears.
		 */
		if (hba->dev_ref_clk_freq != REF_CLK_FREQ_INVAL)
			ufshcd_set_dev_ref_clk(hba);
		ret = ufshcd_config_pwr_mode(hba, &hba->max_pwr_info.info);
		if (ret) {
			dev_err(hba->dev, "%s: Failed setting power mode, err = %d\n",
					__func__, ret);
			goto out;
		}
		ufshcd_print_pwr_info(hba);
	}

	/*
	 * bActiveICCLevel is volatile for UFS device (as per latest v2.1 spec)
	 * and for removable UFS card as well, hence always set the parameter.
	 * Note: Error handler may issue the device reset hence resetting
	 * bActiveICCLevel as well so it is always safe to set this here.
	 */
	ufshcd_set_active_icc_lvl(hba);

	ufshcd_wb_config(hba);
	/* Enable Auto-Hibernate if configured */
	ufshcd_auto_hibern8_enable(hba);

out:
	spin_lock_irqsave(hba->host->host_lock, flags);
	if (ret)
		hba->ufshcd_state = UFSHCD_STATE_ERROR;
	else if (hba->ufshcd_state == UFSHCD_STATE_RESET)
		hba->ufshcd_state = UFSHCD_STATE_OPERATIONAL;
	spin_unlock_irqrestore(hba->host->host_lock, flags);

	trace_ufshcd_init(dev_name(hba->dev), ret,
		ktime_to_us(ktime_sub(ktime_get(), start)),
		hba->curr_dev_pwr_mode, hba->uic_link_state);
	return ret;
}

/**
 * ufshcd_async_scan - asynchronous execution for probing hba
 * @data: data pointer to pass to this function
 * @cookie: cookie data
 */
static void ufshcd_async_scan(void *data, async_cookie_t cookie)
{
	struct ufs_hba *hba = (struct ufs_hba *)data;
	int ret;

	down(&hba->eh_sem);
	/* Initialize hba, detect and initialize UFS device */
	ret = ufshcd_probe_hba(hba, true);
	up(&hba->eh_sem);
	if (ret)
		goto out;

	/* Probe and add UFS logical units  */
	ret = ufshcd_add_lus(hba);
out:
	/*
	 * If we failed to initialize the device or the device is not
	 * present, turn off the power/clocks etc.
	 */
	if (ret) {
		pm_runtime_put_sync(hba->dev);
		ufshcd_exit_clk_scaling(hba);
		ufshcd_hba_exit(hba);
	} else {
		ufshcd_clear_ua_wluns(hba);
	}
}

static const struct attribute_group *ufshcd_driver_groups[] = {
	&ufs_sysfs_unit_descriptor_group,
	&ufs_sysfs_lun_attributes_group,
	NULL,
};

static struct ufs_hba_variant_params ufs_hba_vps = {
	.hba_enable_delay_us		= 1000,
	.wb_flush_threshold		= UFS_WB_BUF_REMAIN_PERCENT(40),
	.devfreq_profile.polling_ms	= 100,
	.devfreq_profile.target		= ufshcd_devfreq_target,
	.devfreq_profile.get_dev_status	= ufshcd_devfreq_get_dev_status,
	.ondemand_data.upthreshold	= 70,
	.ondemand_data.downdifferential	= 5,
};

static struct scsi_host_template ufshcd_driver_template = {
	.module			= THIS_MODULE,
	.name			= UFSHCD,
	.proc_name		= UFSHCD,
	.queuecommand		= ufshcd_queuecommand,
	.slave_alloc		= ufshcd_slave_alloc,
	.slave_configure	= ufshcd_slave_configure,
	.slave_destroy		= ufshcd_slave_destroy,
	.change_queue_depth	= ufshcd_change_queue_depth,
	.eh_abort_handler	= ufshcd_abort,
	.eh_device_reset_handler = ufshcd_eh_device_reset_handler,
	.eh_host_reset_handler   = ufshcd_eh_host_reset_handler,
	.this_id		= -1,
	.sg_tablesize		= SG_ALL,
	.cmd_per_lun		= UFSHCD_CMD_PER_LUN,
	.can_queue		= UFSHCD_CAN_QUEUE,
	.max_segment_size	= PRDT_DATA_BYTE_COUNT_MAX,
	.max_host_blocked	= 1,
	.track_queue_depth	= 1,
	.sdev_groups		= ufshcd_driver_groups,
	.dma_boundary		= PAGE_SIZE - 1,
	.rpm_autosuspend_delay	= RPM_AUTOSUSPEND_DELAY_MS,
};

static int ufshcd_config_vreg_load(struct device *dev, struct ufs_vreg *vreg,
				   int ua)
{
	int ret;

	if (!vreg)
		return 0;

	/*
	 * "set_load" operation shall be required on those regulators
	 * which specifically configured current limitation. Otherwise
	 * zero max_uA may cause unexpected behavior when regulator is
	 * enabled or set as high power mode.
	 */
	if (!vreg->max_uA)
		return 0;

	ret = regulator_set_load(vreg->reg, ua);
	if (ret < 0) {
		dev_err(dev, "%s: %s set load (ua=%d) failed, err=%d\n",
				__func__, vreg->name, ua, ret);
	}

	return ret;
}

static inline int ufshcd_config_vreg_lpm(struct ufs_hba *hba,
					 struct ufs_vreg *vreg)
{
	return ufshcd_config_vreg_load(hba->dev, vreg, UFS_VREG_LPM_LOAD_UA);
}

static inline int ufshcd_config_vreg_hpm(struct ufs_hba *hba,
					 struct ufs_vreg *vreg)
{
	if (!vreg)
		return 0;

	return ufshcd_config_vreg_load(hba->dev, vreg, vreg->max_uA);
}

static int ufshcd_config_vreg(struct device *dev,
		struct ufs_vreg *vreg, bool on)
{
	int ret = 0;
	struct regulator *reg;
	const char *name;
	int min_uV, uA_load;

	BUG_ON(!vreg);

	reg = vreg->reg;
	name = vreg->name;

	if (regulator_count_voltages(reg) > 0) {
		uA_load = on ? vreg->max_uA : 0;
		ret = ufshcd_config_vreg_load(dev, vreg, uA_load);
		if (ret)
			goto out;

		if (vreg->min_uV && vreg->max_uV) {
			min_uV = on ? vreg->min_uV : 0;
			ret = regulator_set_voltage(reg, min_uV, vreg->max_uV);
			if (ret)
				dev_err(dev,
					"%s: %s set voltage failed, err=%d\n",
					__func__, name, ret);
		}
	}
out:
	return ret;
}

static int ufshcd_enable_vreg(struct device *dev, struct ufs_vreg *vreg)
{
	int ret = 0;

	if (!vreg || vreg->enabled)
		goto out;

	ret = ufshcd_config_vreg(dev, vreg, true);
	if (!ret)
		ret = regulator_enable(vreg->reg);

	if (!ret)
		vreg->enabled = true;
	else
		dev_err(dev, "%s: %s enable failed, err=%d\n",
				__func__, vreg->name, ret);
out:
	return ret;
}

static int ufshcd_disable_vreg(struct device *dev, struct ufs_vreg *vreg)
{
	int ret = 0;

	if (!vreg || !vreg->enabled || vreg->always_on)
		goto out;

	ret = regulator_disable(vreg->reg);

	if (!ret) {
		/* ignore errors on applying disable config */
		ufshcd_config_vreg(dev, vreg, false);
		vreg->enabled = false;
	} else {
		dev_err(dev, "%s: %s disable failed, err=%d\n",
				__func__, vreg->name, ret);
	}
out:
	return ret;
}

static int ufshcd_setup_vreg(struct ufs_hba *hba, bool on)
{
	int ret = 0;
	struct device *dev = hba->dev;
	struct ufs_vreg_info *info = &hba->vreg_info;

	ret = ufshcd_toggle_vreg(dev, info->vcc, on);
	if (ret)
		goto out;

	ret = ufshcd_toggle_vreg(dev, info->vccq, on);
	if (ret)
		goto out;

	ret = ufshcd_toggle_vreg(dev, info->vccq2, on);

out:
	if (ret) {
		ufshcd_toggle_vreg(dev, info->vccq2, false);
		ufshcd_toggle_vreg(dev, info->vccq, false);
		ufshcd_toggle_vreg(dev, info->vcc, false);
	}
	return ret;
}

static int ufshcd_setup_hba_vreg(struct ufs_hba *hba, bool on)
{
	struct ufs_vreg_info *info = &hba->vreg_info;

	return ufshcd_toggle_vreg(hba->dev, info->vdd_hba, on);
}

static int ufshcd_get_vreg(struct device *dev, struct ufs_vreg *vreg)
{
	int ret = 0;

	if (!vreg)
		goto out;

	vreg->reg = devm_regulator_get(dev, vreg->name);
	if (IS_ERR(vreg->reg)) {
		ret = PTR_ERR(vreg->reg);
		dev_err(dev, "%s: %s get failed, err=%d\n",
				__func__, vreg->name, ret);
	}
out:
	return ret;
}

static int ufshcd_init_vreg(struct ufs_hba *hba)
{
	int ret = 0;
	struct device *dev = hba->dev;
	struct ufs_vreg_info *info = &hba->vreg_info;

	ret = ufshcd_get_vreg(dev, info->vcc);
	if (ret)
		goto out;

	ret = ufshcd_get_vreg(dev, info->vccq);
	if (!ret)
		ret = ufshcd_get_vreg(dev, info->vccq2);
out:
	return ret;
}

static int ufshcd_init_hba_vreg(struct ufs_hba *hba)
{
	struct ufs_vreg_info *info = &hba->vreg_info;

	if (info)
		return ufshcd_get_vreg(hba->dev, info->vdd_hba);

	return 0;
}

static int ufshcd_setup_clocks(struct ufs_hba *hba, bool on)
{
	int ret = 0;
	struct ufs_clk_info *clki;
	struct list_head *head = &hba->clk_list_head;
	unsigned long flags;
	ktime_t start = ktime_get();
	bool clk_state_changed = false;

	if (list_empty(head))
		goto out;

	ret = ufshcd_vops_setup_clocks(hba, on, PRE_CHANGE);
	if (ret)
		return ret;

	list_for_each_entry(clki, head, list) {
		if (!IS_ERR_OR_NULL(clki->clk)) {
			/*
			 * Don't disable clocks which are needed
			 * to keep the link active.
			 */
			if (ufshcd_is_link_active(hba) &&
			    clki->keep_link_active)
				continue;

			clk_state_changed = on ^ clki->enabled;
			if (on && !clki->enabled) {
				ret = clk_prepare_enable(clki->clk);
				if (ret) {
					dev_err(hba->dev, "%s: %s prepare enable failed, %d\n",
						__func__, clki->name, ret);
					goto out;
				}
			} else if (!on && clki->enabled) {
				clk_disable_unprepare(clki->clk);
			}
			clki->enabled = on;
			dev_dbg(hba->dev, "%s: clk: %s %sabled\n", __func__,
					clki->name, on ? "en" : "dis");
		}
	}

	ret = ufshcd_vops_setup_clocks(hba, on, POST_CHANGE);
	if (ret)
		return ret;

out:
	if (ret) {
		list_for_each_entry(clki, head, list) {
			if (!IS_ERR_OR_NULL(clki->clk) && clki->enabled)
				clk_disable_unprepare(clki->clk);
		}
	} else if (!ret && on) {
		spin_lock_irqsave(hba->host->host_lock, flags);
		hba->clk_gating.state = CLKS_ON;
		trace_ufshcd_clk_gating(dev_name(hba->dev),
					hba->clk_gating.state);
		spin_unlock_irqrestore(hba->host->host_lock, flags);
	}

	if (clk_state_changed)
		trace_ufshcd_profile_clk_gating(dev_name(hba->dev),
			(on ? "on" : "off"),
			ktime_to_us(ktime_sub(ktime_get(), start)), ret);
	return ret;
}

static int ufshcd_init_clocks(struct ufs_hba *hba)
{
	int ret = 0;
	struct ufs_clk_info *clki;
	struct device *dev = hba->dev;
	struct list_head *head = &hba->clk_list_head;

	if (list_empty(head))
		goto out;

	list_for_each_entry(clki, head, list) {
		if (!clki->name)
			continue;

		clki->clk = devm_clk_get(dev, clki->name);
		if (IS_ERR(clki->clk)) {
			ret = PTR_ERR(clki->clk);
			dev_err(dev, "%s: %s clk get failed, %d\n",
					__func__, clki->name, ret);
			goto out;
		}

		/*
		 * Parse device ref clk freq as per device tree "ref_clk".
		 * Default dev_ref_clk_freq is set to REF_CLK_FREQ_INVAL
		 * in ufshcd_alloc_host().
		 */
		if (!strcmp(clki->name, "ref_clk"))
			ufshcd_parse_dev_ref_clk_freq(hba, clki->clk);

		if (clki->max_freq) {
			ret = clk_set_rate(clki->clk, clki->max_freq);
			if (ret) {
				dev_err(hba->dev, "%s: %s clk set rate(%dHz) failed, %d\n",
					__func__, clki->name,
					clki->max_freq, ret);
				goto out;
			}
			clki->curr_freq = clki->max_freq;
		}
		dev_dbg(dev, "%s: clk: %s, rate: %lu\n", __func__,
				clki->name, clk_get_rate(clki->clk));
	}
out:
	return ret;
}

static int ufshcd_variant_hba_init(struct ufs_hba *hba)
{
	int err = 0;

	if (!hba->vops)
		goto out;

	err = ufshcd_vops_init(hba);
	if (err)
		dev_err(hba->dev, "%s: variant %s init failed err %d\n",
			__func__, ufshcd_get_var_name(hba), err);
out:
	return err;
}

static void ufshcd_variant_hba_exit(struct ufs_hba *hba)
{
	if (!hba->vops)
		return;

	ufshcd_vops_exit(hba);
}

static int ufshcd_hba_init(struct ufs_hba *hba)
{
	int err;

	/*
	 * Handle host controller power separately from the UFS device power
	 * rails as it will help controlling the UFS host controller power
	 * collapse easily which is different than UFS device power collapse.
	 * Also, enable the host controller power before we go ahead with rest
	 * of the initialization here.
	 */
	err = ufshcd_init_hba_vreg(hba);
	if (err)
		goto out;

	err = ufshcd_setup_hba_vreg(hba, true);
	if (err)
		goto out;

	err = ufshcd_init_clocks(hba);
	if (err)
		goto out_disable_hba_vreg;

	err = ufshcd_setup_clocks(hba, true);
	if (err)
		goto out_disable_hba_vreg;

	err = ufshcd_init_vreg(hba);
	if (err)
		goto out_disable_clks;

	err = ufshcd_setup_vreg(hba, true);
	if (err)
		goto out_disable_clks;

	err = ufshcd_variant_hba_init(hba);
	if (err)
		goto out_disable_vreg;

	hba->is_powered = true;
	goto out;

out_disable_vreg:
	ufshcd_setup_vreg(hba, false);
out_disable_clks:
	ufshcd_setup_clocks(hba, false);
out_disable_hba_vreg:
	ufshcd_setup_hba_vreg(hba, false);
out:
	return err;
}

static void ufshcd_hba_exit(struct ufs_hba *hba)
{
	if (hba->is_powered) {
		ufshcd_variant_hba_exit(hba);
		ufshcd_setup_vreg(hba, false);
		ufshcd_suspend_clkscaling(hba);
		if (ufshcd_is_clkscaling_supported(hba))
			if (hba->devfreq)
				ufshcd_suspend_clkscaling(hba);
		ufshcd_setup_clocks(hba, false);
		ufshcd_setup_hba_vreg(hba, false);
		hba->is_powered = false;
		ufs_put_device_desc(hba);
	}
}

static int
ufshcd_send_request_sense(struct ufs_hba *hba, struct scsi_device *sdp)
{
	unsigned char cmd[6] = {REQUEST_SENSE,
				0,
				0,
				0,
				UFS_SENSE_SIZE,
				0};
	char *buffer;
	int ret;

	buffer = kzalloc(UFS_SENSE_SIZE, GFP_KERNEL);
	if (!buffer) {
		ret = -ENOMEM;
		goto out;
	}

	ret = scsi_execute(sdp, cmd, DMA_FROM_DEVICE, buffer,
			UFS_SENSE_SIZE, NULL, NULL,
			msecs_to_jiffies(1000), 3, 0, RQF_PM, NULL);
	if (ret)
		pr_err("%s: failed with err %d\n", __func__, ret);

	kfree(buffer);
out:
	return ret;
}

/**
 * ufshcd_set_dev_pwr_mode - sends START STOP UNIT command to set device
 *			     power mode
 * @hba: per adapter instance
 * @pwr_mode: device power mode to set
 *
 * Returns 0 if requested power mode is set successfully
 * Returns non-zero if failed to set the requested power mode
 */
static int ufshcd_set_dev_pwr_mode(struct ufs_hba *hba,
				     enum ufs_dev_pwr_mode pwr_mode)
{
	unsigned char cmd[6] = { START_STOP };
	struct scsi_sense_hdr sshdr;
	struct scsi_device *sdp;
	unsigned long flags;
	int ret;

	spin_lock_irqsave(hba->host->host_lock, flags);
	sdp = hba->sdev_ufs_device;
	if (sdp) {
		ret = scsi_device_get(sdp);
		if (!ret && !scsi_device_online(sdp)) {
			ret = -ENODEV;
			scsi_device_put(sdp);
		}
	} else {
		ret = -ENODEV;
	}
	spin_unlock_irqrestore(hba->host->host_lock, flags);

	if (ret)
		return ret;

	/*
	 * If scsi commands fail, the scsi mid-layer schedules scsi error-
	 * handling, which would wait for host to be resumed. Since we know
	 * we are functional while we are here, skip host resume in error
	 * handling context.
	 */
	hba->host->eh_noresume = 1;
	ufshcd_clear_ua_wluns(hba);

	cmd[4] = pwr_mode << 4;

	/*
	 * Current function would be generally called from the power management
	 * callbacks hence set the RQF_PM flag so that it doesn't resume the
	 * already suspended childs.
	 */
	ret = scsi_execute(sdp, cmd, DMA_NONE, NULL, 0, NULL, &sshdr,
			START_STOP_TIMEOUT, 0, 0, RQF_PM, NULL);
	if (ret) {
		sdev_printk(KERN_WARNING, sdp,
			    "START_STOP failed for power mode: %d, result %x\n",
			    pwr_mode, ret);
		if (driver_byte(ret) == DRIVER_SENSE)
			scsi_print_sense_hdr(sdp, NULL, &sshdr);
	}

	if (!ret)
		hba->curr_dev_pwr_mode = pwr_mode;

	scsi_device_put(sdp);
	hba->host->eh_noresume = 0;
	return ret;
}

static int ufshcd_link_state_transition(struct ufs_hba *hba,
					enum uic_link_state req_link_state,
					int check_for_bkops)
{
	int ret = 0;

	if (req_link_state == hba->uic_link_state)
		return 0;

	if (req_link_state == UIC_LINK_HIBERN8_STATE) {
		ret = ufshcd_uic_hibern8_enter(hba);
		if (!ret) {
			ufshcd_set_link_hibern8(hba);
		} else {
			dev_err(hba->dev, "%s: hibern8 enter failed %d\n",
					__func__, ret);
			goto out;
		}
	}
	/*
	 * If autobkops is enabled, link can't be turned off because
	 * turning off the link would also turn off the device, except in the
	 * case of DeepSleep where the device is expected to remain powered.
	 */
	else if ((req_link_state == UIC_LINK_OFF_STATE) &&
		 (!check_for_bkops || !hba->auto_bkops_enabled)) {
		/*
		 * Let's make sure that link is in low power mode, we are doing
		 * this currently by putting the link in Hibern8. Otherway to
		 * put the link in low power mode is to send the DME end point
		 * to device and then send the DME reset command to local
		 * unipro. But putting the link in hibern8 is much faster.
		 *
		 * Note also that putting the link in Hibern8 is a requirement
		 * for entering DeepSleep.
		 */
		ret = ufshcd_uic_hibern8_enter(hba);
		if (ret) {
			dev_err(hba->dev, "%s: hibern8 enter failed %d\n",
					__func__, ret);
			goto out;
		}
		/*
		 * Change controller state to "reset state" which
		 * should also put the link in off/reset state
		 */
		ufshcd_hba_stop(hba);
		/*
		 * TODO: Check if we need any delay to make sure that
		 * controller is reset
		 */
		ufshcd_set_link_off(hba);
	}

out:
	return ret;
}

static void ufshcd_vreg_set_lpm(struct ufs_hba *hba)
{
	bool vcc_off = false;

	/*
	 * It seems some UFS devices may keep drawing more than sleep current
	 * (atleast for 500us) from UFS rails (especially from VCCQ rail).
	 * To avoid this situation, add 2ms delay before putting these UFS
	 * rails in LPM mode.
	 */
	if (!ufshcd_is_link_active(hba) &&
	    hba->dev_quirks & UFS_DEVICE_QUIRK_DELAY_BEFORE_LPM)
		usleep_range(2000, 2100);

	/*
	 * If UFS device is either in UFS_Sleep turn off VCC rail to save some
	 * power.
	 *
	 * If UFS device and link is in OFF state, all power supplies (VCC,
	 * VCCQ, VCCQ2) can be turned off if power on write protect is not
	 * required. If UFS link is inactive (Hibern8 or OFF state) and device
	 * is in sleep state, put VCCQ & VCCQ2 rails in LPM mode.
	 *
	 * Ignore the error returned by ufshcd_toggle_vreg() as device is anyway
	 * in low power state which would save some power.
	 *
	 * If Write Booster is enabled and the device needs to flush the WB
	 * buffer OR if bkops status is urgent for WB, keep Vcc on.
	 */
	if (ufshcd_is_ufs_dev_poweroff(hba) && ufshcd_is_link_off(hba) &&
	    !hba->dev_info.is_lu_power_on_wp) {
		ufshcd_setup_vreg(hba, false);
		vcc_off = true;
	} else if (!ufshcd_is_ufs_dev_active(hba)) {
		ufshcd_toggle_vreg(hba->dev, hba->vreg_info.vcc, false);
		vcc_off = true;
		if (!ufshcd_is_link_active(hba)) {
			ufshcd_config_vreg_lpm(hba, hba->vreg_info.vccq);
			ufshcd_config_vreg_lpm(hba, hba->vreg_info.vccq2);
		}
	}

	/*
	 * Some UFS devices require delay after VCC power rail is turned-off.
	 */
	if (vcc_off && hba->vreg_info.vcc &&
		hba->dev_quirks & UFS_DEVICE_QUIRK_DELAY_AFTER_LPM)
		usleep_range(5000, 5100);
}

static int ufshcd_vreg_set_hpm(struct ufs_hba *hba)
{
	int ret = 0;

	if (ufshcd_is_ufs_dev_poweroff(hba) && ufshcd_is_link_off(hba) &&
	    !hba->dev_info.is_lu_power_on_wp) {
		ret = ufshcd_setup_vreg(hba, true);
	} else if (!ufshcd_is_ufs_dev_active(hba)) {
		if (!ret && !ufshcd_is_link_active(hba)) {
			ret = ufshcd_config_vreg_hpm(hba, hba->vreg_info.vccq);
			if (ret)
				goto vcc_disable;
			ret = ufshcd_config_vreg_hpm(hba, hba->vreg_info.vccq2);
			if (ret)
				goto vccq_lpm;
		}
		ret = ufshcd_toggle_vreg(hba->dev, hba->vreg_info.vcc, true);
	}
	goto out;

vccq_lpm:
	ufshcd_config_vreg_lpm(hba, hba->vreg_info.vccq);
vcc_disable:
	ufshcd_toggle_vreg(hba->dev, hba->vreg_info.vcc, false);
out:
	return ret;
}

static void ufshcd_hba_vreg_set_lpm(struct ufs_hba *hba)
{
	if (ufshcd_is_link_off(hba) || ufshcd_can_aggressive_pc(hba))
		ufshcd_setup_hba_vreg(hba, false);
}

static void ufshcd_hba_vreg_set_hpm(struct ufs_hba *hba)
{
	if (ufshcd_is_link_off(hba) || ufshcd_can_aggressive_pc(hba))
		ufshcd_setup_hba_vreg(hba, true);
}

/**
 * ufshcd_suspend - helper function for suspend operations
 * @hba: per adapter instance
 * @pm_op: desired low power operation type
 *
 * This function will try to put the UFS device and link into low power
 * mode based on the "rpm_lvl" (Runtime PM level) or "spm_lvl"
 * (System PM level).
 *
 * If this function is called during shutdown, it will make sure that
 * both UFS device and UFS link is powered off.
 *
 * NOTE: UFS device & link must be active before we enter in this function.
 *
 * Returns 0 for success and non-zero for failure
 */
static int ufshcd_suspend(struct ufs_hba *hba, enum ufs_pm_op pm_op)
{
	int ret = 0;
	int check_for_bkops;
	enum ufs_pm_level pm_lvl;
	enum ufs_dev_pwr_mode req_dev_pwr_mode;
	enum uic_link_state req_link_state;

	hba->pm_op_in_progress = 1;
	if (!ufshcd_is_shutdown_pm(pm_op)) {
		pm_lvl = ufshcd_is_runtime_pm(pm_op) ?
			 hba->rpm_lvl : hba->spm_lvl;
		req_dev_pwr_mode = ufs_get_pm_lvl_to_dev_pwr_mode(pm_lvl);
		req_link_state = ufs_get_pm_lvl_to_link_pwr_state(pm_lvl);
	} else {
		req_dev_pwr_mode = UFS_POWERDOWN_PWR_MODE;
		req_link_state = UIC_LINK_OFF_STATE;
	}

	/*
	 * If we can't transition into any of the low power modes
	 * just gate the clocks.
	 */
	ufshcd_hold(hba, false);
	hba->clk_gating.is_suspended = true;

	if (hba->clk_scaling.is_allowed) {
		cancel_work_sync(&hba->clk_scaling.suspend_work);
		cancel_work_sync(&hba->clk_scaling.resume_work);
		ufshcd_suspend_clkscaling(hba);
	}

	if (req_dev_pwr_mode == UFS_ACTIVE_PWR_MODE &&
			req_link_state == UIC_LINK_ACTIVE_STATE) {
		goto disable_clks;
	}

	if ((req_dev_pwr_mode == hba->curr_dev_pwr_mode) &&
	    (req_link_state == hba->uic_link_state))
		goto enable_gating;

	/* UFS device & link must be active before we enter in this function */
	if (!ufshcd_is_ufs_dev_active(hba) || !ufshcd_is_link_active(hba)) {
		ret = -EINVAL;
		goto enable_gating;
	}

	if (ufshcd_is_runtime_pm(pm_op)) {
		if (ufshcd_can_autobkops_during_suspend(hba)) {
			/*
			 * The device is idle with no requests in the queue,
			 * allow background operations if bkops status shows
			 * that performance might be impacted.
			 */
			ret = ufshcd_urgent_bkops(hba);
			if (ret)
				goto enable_gating;
		} else {
			/* make sure that auto bkops is disabled */
			ufshcd_disable_auto_bkops(hba);
		}
		/*
		 * If device needs to do BKOP or WB buffer flush during
		 * Hibern8, keep device power mode as "active power mode"
		 * and VCC supply.
		 */
		hba->dev_info.b_rpm_dev_flush_capable =
			hba->auto_bkops_enabled ||
			(((req_link_state == UIC_LINK_HIBERN8_STATE) ||
			((req_link_state == UIC_LINK_ACTIVE_STATE) &&
			ufshcd_is_auto_hibern8_enabled(hba))) &&
			ufshcd_wb_need_flush(hba));
	}

	flush_work(&hba->eeh_work);

	if (req_dev_pwr_mode != hba->curr_dev_pwr_mode) {
		if (!ufshcd_is_runtime_pm(pm_op))
			/* ensure that bkops is disabled */
			ufshcd_disable_auto_bkops(hba);

		if (!hba->dev_info.b_rpm_dev_flush_capable) {
			ret = ufshcd_set_dev_pwr_mode(hba, req_dev_pwr_mode);
			if (ret)
				goto enable_gating;
		}
	}

<<<<<<< HEAD
	flush_work(&hba->eeh_work);

=======
>>>>>>> 6ee1d745
	/*
	 * In the case of DeepSleep, the device is expected to remain powered
	 * with the link off, so do not check for bkops.
	 */
	check_for_bkops = !ufshcd_is_ufs_dev_deepsleep(hba);
	ret = ufshcd_link_state_transition(hba, req_link_state, check_for_bkops);
	if (ret)
		goto set_dev_active;

	ufshcd_vreg_set_lpm(hba);

disable_clks:
	/*
	 * Call vendor specific suspend callback. As these callbacks may access
	 * vendor specific host controller register space call them before the
	 * host clocks are ON.
	 */
	ret = ufshcd_vops_suspend(hba, pm_op);
	if (ret)
		goto set_link_active;
	/*
	 * Disable the host irq as host controller as there won't be any
	 * host controller transaction expected till resume.
	 */
	ufshcd_disable_irq(hba);

	ufshcd_setup_clocks(hba, false);

	if (ufshcd_is_clkgating_allowed(hba)) {
		hba->clk_gating.state = CLKS_OFF;
		trace_ufshcd_clk_gating(dev_name(hba->dev),
					hba->clk_gating.state);
	}

	/* Put the host controller in low power mode if possible */
	ufshcd_hba_vreg_set_lpm(hba);
	goto out;

set_link_active:
	if (hba->clk_scaling.is_allowed)
		ufshcd_resume_clkscaling(hba);
	ufshcd_vreg_set_hpm(hba);
	/*
	 * Device hardware reset is required to exit DeepSleep. Also, for
	 * DeepSleep, the link is off so host reset and restore will be done
	 * further below.
	 */
	if (ufshcd_is_ufs_dev_deepsleep(hba)) {
<<<<<<< HEAD
		ufshcd_vops_device_reset(hba);
=======
		ufshcd_device_reset(hba);
>>>>>>> 6ee1d745
		WARN_ON(!ufshcd_is_link_off(hba));
	}
	if (ufshcd_is_link_hibern8(hba) && !ufshcd_uic_hibern8_exit(hba))
		ufshcd_set_link_active(hba);
	else if (ufshcd_is_link_off(hba))
		ufshcd_host_reset_and_restore(hba);
set_dev_active:
	/* Can also get here needing to exit DeepSleep */
	if (ufshcd_is_ufs_dev_deepsleep(hba)) {
<<<<<<< HEAD
		ufshcd_vops_device_reset(hba);
=======
		ufshcd_device_reset(hba);
>>>>>>> 6ee1d745
		ufshcd_host_reset_and_restore(hba);
	}
	if (!ufshcd_set_dev_pwr_mode(hba, UFS_ACTIVE_PWR_MODE))
		ufshcd_disable_auto_bkops(hba);
enable_gating:
	if (hba->clk_scaling.is_allowed)
		ufshcd_resume_clkscaling(hba);
	hba->clk_gating.is_suspended = false;
	hba->dev_info.b_rpm_dev_flush_capable = false;
	ufshcd_clear_ua_wluns(hba);
	ufshcd_release(hba);
out:
	if (hba->dev_info.b_rpm_dev_flush_capable) {
		schedule_delayed_work(&hba->rpm_dev_flush_recheck_work,
			msecs_to_jiffies(RPM_DEV_FLUSH_RECHECK_WORK_DELAY_MS));
	}

	hba->pm_op_in_progress = 0;

	if (ret)
		ufshcd_update_evt_hist(hba, UFS_EVT_SUSPEND_ERR, (u32)ret);
	return ret;
}

/**
 * ufshcd_resume - helper function for resume operations
 * @hba: per adapter instance
 * @pm_op: runtime PM or system PM
 *
 * This function basically brings the UFS device, UniPro link and controller
 * to active state.
 *
 * Returns 0 for success and non-zero for failure
 */
static int ufshcd_resume(struct ufs_hba *hba, enum ufs_pm_op pm_op)
{
	int ret;
	enum uic_link_state old_link_state;

	hba->pm_op_in_progress = 1;
	old_link_state = hba->uic_link_state;

	ufshcd_hba_vreg_set_hpm(hba);
	/* Make sure clocks are enabled before accessing controller */
	ret = ufshcd_setup_clocks(hba, true);
	if (ret)
		goto out;

	/* enable the host irq as host controller would be active soon */
	ufshcd_enable_irq(hba);

	ret = ufshcd_vreg_set_hpm(hba);
	if (ret)
		goto disable_irq_and_vops_clks;

	/*
	 * Call vendor specific resume callback. As these callbacks may access
	 * vendor specific host controller register space call them when the
	 * host clocks are ON.
	 */
	ret = ufshcd_vops_resume(hba, pm_op);
	if (ret)
		goto disable_vreg;

	/* For DeepSleep, the only supported option is to have the link off */
	WARN_ON(ufshcd_is_ufs_dev_deepsleep(hba) && !ufshcd_is_link_off(hba));

	if (ufshcd_is_link_hibern8(hba)) {
		ret = ufshcd_uic_hibern8_exit(hba);
		if (!ret) {
			ufshcd_set_link_active(hba);
		} else {
			dev_err(hba->dev, "%s: hibern8 exit failed %d\n",
					__func__, ret);
			goto vendor_suspend;
		}
	} else if (ufshcd_is_link_off(hba)) {
		/*
		 * A full initialization of the host and the device is
		 * required since the link was put to off during suspend.
		 * Note, in the case of DeepSleep, the device will exit
		 * DeepSleep due to device reset.
		 */
		ret = ufshcd_reset_and_restore(hba);
		/*
		 * ufshcd_reset_and_restore() should have already
		 * set the link state as active
		 */
		if (ret || !ufshcd_is_link_active(hba))
			goto vendor_suspend;
	}

	if (!ufshcd_is_ufs_dev_active(hba)) {
		ret = ufshcd_set_dev_pwr_mode(hba, UFS_ACTIVE_PWR_MODE);
		if (ret)
			goto set_old_link_state;
	}

	if (ufshcd_keep_autobkops_enabled_except_suspend(hba))
		ufshcd_enable_auto_bkops(hba);
	else
		/*
		 * If BKOPs operations are urgently needed at this moment then
		 * keep auto-bkops enabled or else disable it.
		 */
		ufshcd_urgent_bkops(hba);

	hba->clk_gating.is_suspended = false;

	if (hba->clk_scaling.is_allowed)
		ufshcd_resume_clkscaling(hba);

	/* Enable Auto-Hibernate if configured */
	ufshcd_auto_hibern8_enable(hba);

	if (hba->dev_info.b_rpm_dev_flush_capable) {
		hba->dev_info.b_rpm_dev_flush_capable = false;
		cancel_delayed_work(&hba->rpm_dev_flush_recheck_work);
	}

	ufshcd_clear_ua_wluns(hba);

	/* Schedule clock gating in case of no access to UFS device yet */
	ufshcd_release(hba);

	goto out;

set_old_link_state:
	ufshcd_link_state_transition(hba, old_link_state, 0);
vendor_suspend:
	ufshcd_vops_suspend(hba, pm_op);
disable_vreg:
	ufshcd_vreg_set_lpm(hba);
disable_irq_and_vops_clks:
	ufshcd_disable_irq(hba);
	if (hba->clk_scaling.is_allowed)
		ufshcd_suspend_clkscaling(hba);
	ufshcd_setup_clocks(hba, false);
	if (ufshcd_is_clkgating_allowed(hba)) {
		hba->clk_gating.state = CLKS_OFF;
		trace_ufshcd_clk_gating(dev_name(hba->dev),
					hba->clk_gating.state);
	}
out:
	hba->pm_op_in_progress = 0;
	if (ret)
		ufshcd_update_evt_hist(hba, UFS_EVT_RESUME_ERR, (u32)ret);
	return ret;
}

/**
 * ufshcd_system_suspend - system suspend routine
 * @hba: per adapter instance
 *
 * Check the description of ufshcd_suspend() function for more details.
 *
 * Returns 0 for success and non-zero for failure
 */
int ufshcd_system_suspend(struct ufs_hba *hba)
{
	int ret = 0;
	ktime_t start = ktime_get();

	down(&hba->eh_sem);
	if (!hba || !hba->is_powered)
		return 0;

	if ((ufs_get_pm_lvl_to_dev_pwr_mode(hba->spm_lvl) ==
	     hba->curr_dev_pwr_mode) &&
	    (ufs_get_pm_lvl_to_link_pwr_state(hba->spm_lvl) ==
	     hba->uic_link_state) &&
	     !hba->dev_info.b_rpm_dev_flush_capable)
		goto out;

	if (pm_runtime_suspended(hba->dev)) {
		/*
		 * UFS device and/or UFS link low power states during runtime
		 * suspend seems to be different than what is expected during
		 * system suspend. Hence runtime resume the devic & link and
		 * let the system suspend low power states to take effect.
		 * TODO: If resume takes longer time, we might have optimize
		 * it in future by not resuming everything if possible.
		 */
		ret = ufshcd_runtime_resume(hba);
		if (ret)
			goto out;
	}

	ret = ufshcd_suspend(hba, UFS_SYSTEM_PM);
out:
	trace_ufshcd_system_suspend(dev_name(hba->dev), ret,
		ktime_to_us(ktime_sub(ktime_get(), start)),
		hba->curr_dev_pwr_mode, hba->uic_link_state);
	if (!ret)
		hba->is_sys_suspended = true;
	else
		up(&hba->eh_sem);
	return ret;
}
EXPORT_SYMBOL(ufshcd_system_suspend);

/**
 * ufshcd_system_resume - system resume routine
 * @hba: per adapter instance
 *
 * Returns 0 for success and non-zero for failure
 */

int ufshcd_system_resume(struct ufs_hba *hba)
{
	int ret = 0;
	ktime_t start = ktime_get();

	if (!hba) {
		up(&hba->eh_sem);
		return -EINVAL;
	}

	if (!hba->is_powered || pm_runtime_suspended(hba->dev))
		/*
		 * Let the runtime resume take care of resuming
		 * if runtime suspended.
		 */
		goto out;
	else
		ret = ufshcd_resume(hba, UFS_SYSTEM_PM);
out:
	trace_ufshcd_system_resume(dev_name(hba->dev), ret,
		ktime_to_us(ktime_sub(ktime_get(), start)),
		hba->curr_dev_pwr_mode, hba->uic_link_state);
	if (!ret)
		hba->is_sys_suspended = false;
	up(&hba->eh_sem);
	return ret;
}
EXPORT_SYMBOL(ufshcd_system_resume);

/**
 * ufshcd_runtime_suspend - runtime suspend routine
 * @hba: per adapter instance
 *
 * Check the description of ufshcd_suspend() function for more details.
 *
 * Returns 0 for success and non-zero for failure
 */
int ufshcd_runtime_suspend(struct ufs_hba *hba)
{
	int ret = 0;
	ktime_t start = ktime_get();

	if (!hba)
		return -EINVAL;

	if (!hba->is_powered)
		goto out;
	else
		ret = ufshcd_suspend(hba, UFS_RUNTIME_PM);
out:
	trace_ufshcd_runtime_suspend(dev_name(hba->dev), ret,
		ktime_to_us(ktime_sub(ktime_get(), start)),
		hba->curr_dev_pwr_mode, hba->uic_link_state);
	return ret;
}
EXPORT_SYMBOL(ufshcd_runtime_suspend);

/**
 * ufshcd_runtime_resume - runtime resume routine
 * @hba: per adapter instance
 *
 * This function basically brings the UFS device, UniPro link and controller
 * to active state. Following operations are done in this function:
 *
 * 1. Turn on all the controller related clocks
 * 2. Bring the UniPro link out of Hibernate state
 * 3. If UFS device is in sleep state, turn ON VCC rail and bring the UFS device
 *    to active state.
 * 4. If auto-bkops is enabled on the device, disable it.
 *
 * So following would be the possible power state after this function return
 * successfully:
 *	S1: UFS device in Active state with VCC rail ON
 *	    UniPro link in Active state
 *	    All the UFS/UniPro controller clocks are ON
 *
 * Returns 0 for success and non-zero for failure
 */
int ufshcd_runtime_resume(struct ufs_hba *hba)
{
	int ret = 0;
	ktime_t start = ktime_get();

	if (!hba)
		return -EINVAL;

	if (!hba->is_powered)
		goto out;
	else
		ret = ufshcd_resume(hba, UFS_RUNTIME_PM);
out:
	trace_ufshcd_runtime_resume(dev_name(hba->dev), ret,
		ktime_to_us(ktime_sub(ktime_get(), start)),
		hba->curr_dev_pwr_mode, hba->uic_link_state);
	return ret;
}
EXPORT_SYMBOL(ufshcd_runtime_resume);

int ufshcd_runtime_idle(struct ufs_hba *hba)
{
	return 0;
}
EXPORT_SYMBOL(ufshcd_runtime_idle);

/**
 * ufshcd_shutdown - shutdown routine
 * @hba: per adapter instance
 *
 * This function would power off both UFS device and UFS link.
 *
 * Returns 0 always to allow force shutdown even in case of errors.
 */
int ufshcd_shutdown(struct ufs_hba *hba)
{
	int ret = 0;

	down(&hba->eh_sem);
	if (!hba->is_powered)
		goto out;

	if (ufshcd_is_ufs_dev_poweroff(hba) && ufshcd_is_link_off(hba))
		goto out;

	pm_runtime_get_sync(hba->dev);

	ret = ufshcd_suspend(hba, UFS_SHUTDOWN_PM);
out:
	if (ret)
		dev_err(hba->dev, "%s failed, err %d\n", __func__, ret);
	hba->is_powered = false;
	up(&hba->eh_sem);
	/* allow force shutdown even in case of errors */
	return 0;
}
EXPORT_SYMBOL(ufshcd_shutdown);

/**
 * ufshcd_remove - de-allocate SCSI host and host memory space
 *		data structure memory
 * @hba: per adapter instance
 */
void ufshcd_remove(struct ufs_hba *hba)
{
	ufs_bsg_remove(hba);
	ufs_sysfs_remove_nodes(hba->dev);
	blk_cleanup_queue(hba->tmf_queue);
	blk_mq_free_tag_set(&hba->tmf_tag_set);
	blk_cleanup_queue(hba->cmd_queue);
	scsi_remove_host(hba->host);
	destroy_workqueue(hba->eh_wq);
	/* disable interrupts */
	ufshcd_disable_intr(hba, hba->intr_mask);
	ufshcd_hba_stop(hba);

	ufshcd_exit_clk_scaling(hba);
	ufshcd_exit_clk_gating(hba);
	if (ufshcd_is_clkscaling_supported(hba))
		device_remove_file(hba->dev, &hba->clk_scaling.enable_attr);
	ufshcd_hba_exit(hba);
}
EXPORT_SYMBOL_GPL(ufshcd_remove);

/**
 * ufshcd_dealloc_host - deallocate Host Bus Adapter (HBA)
 * @hba: pointer to Host Bus Adapter (HBA)
 */
void ufshcd_dealloc_host(struct ufs_hba *hba)
{
	ufshcd_crypto_destroy_keyslot_manager(hba);
	scsi_host_put(hba->host);
}
EXPORT_SYMBOL_GPL(ufshcd_dealloc_host);

/**
 * ufshcd_set_dma_mask - Set dma mask based on the controller
 *			 addressing capability
 * @hba: per adapter instance
 *
 * Returns 0 for success, non-zero for failure
 */
static int ufshcd_set_dma_mask(struct ufs_hba *hba)
{
	if (hba->capabilities & MASK_64_ADDRESSING_SUPPORT) {
		if (!dma_set_mask_and_coherent(hba->dev, DMA_BIT_MASK(64)))
			return 0;
	}
	return dma_set_mask_and_coherent(hba->dev, DMA_BIT_MASK(32));
}

/**
 * ufshcd_alloc_host - allocate Host Bus Adapter (HBA)
 * @dev: pointer to device handle
 * @hba_handle: driver private handle
 * Returns 0 on success, non-zero value on failure
 */
int ufshcd_alloc_host(struct device *dev, struct ufs_hba **hba_handle)
{
	struct Scsi_Host *host;
	struct ufs_hba *hba;
	int err = 0;

	if (!dev) {
		dev_err(dev,
		"Invalid memory reference for dev is NULL\n");
		err = -ENODEV;
		goto out_error;
	}

	host = scsi_host_alloc(&ufshcd_driver_template,
				sizeof(struct ufs_hba));
	if (!host) {
		dev_err(dev, "scsi_host_alloc failed\n");
		err = -ENOMEM;
		goto out_error;
	}
	hba = shost_priv(host);
	hba->host = host;
	hba->dev = dev;
	*hba_handle = hba;
	hba->dev_ref_clk_freq = REF_CLK_FREQ_INVAL;

	INIT_LIST_HEAD(&hba->clk_list_head);

out_error:
	return err;
}
EXPORT_SYMBOL(ufshcd_alloc_host);

/* This function exists because blk_mq_alloc_tag_set() requires this. */
static blk_status_t ufshcd_queue_tmf(struct blk_mq_hw_ctx *hctx,
				     const struct blk_mq_queue_data *qd)
{
	WARN_ON_ONCE(true);
	return BLK_STS_NOTSUPP;
}

static const struct blk_mq_ops ufshcd_tmf_ops = {
	.queue_rq = ufshcd_queue_tmf,
};

/**
 * ufshcd_init - Driver initialization routine
 * @hba: per-adapter instance
 * @mmio_base: base register address
 * @irq: Interrupt line of device
 * Returns 0 on success, non-zero value on failure
 */
int ufshcd_init(struct ufs_hba *hba, void __iomem *mmio_base, unsigned int irq)
{
	int err;
	struct Scsi_Host *host = hba->host;
	struct device *dev = hba->dev;
	char eh_wq_name[sizeof("ufs_eh_wq_00")];

	if (!mmio_base) {
		dev_err(hba->dev,
		"Invalid memory reference for mmio_base is NULL\n");
		err = -ENODEV;
		goto out_error;
	}

	hba->mmio_base = mmio_base;
	hba->irq = irq;
	hba->vps = &ufs_hba_vps;

	err = ufshcd_hba_init(hba);
	if (err)
		goto out_error;

	/* Read capabilities registers */
	err = ufshcd_hba_capabilities(hba);
	if (err)
		goto out_disable;

	/* Get UFS version supported by the controller */
	hba->ufs_version = ufshcd_get_ufs_version(hba);

	if ((hba->ufs_version != UFSHCI_VERSION_10) &&
	    (hba->ufs_version != UFSHCI_VERSION_11) &&
	    (hba->ufs_version != UFSHCI_VERSION_20) &&
	    (hba->ufs_version != UFSHCI_VERSION_21))
		dev_err(hba->dev, "invalid UFS version 0x%x\n",
			hba->ufs_version);

	/* Get Interrupt bit mask per version */
	hba->intr_mask = ufshcd_get_intr_mask(hba);

	err = ufshcd_set_dma_mask(hba);
	if (err) {
		dev_err(hba->dev, "set dma mask failed\n");
		goto out_disable;
	}

	/* Allocate memory for host memory space */
	err = ufshcd_memory_alloc(hba);
	if (err) {
		dev_err(hba->dev, "Memory allocation failed\n");
		goto out_disable;
	}

	/* Configure LRB */
	ufshcd_host_memory_configure(hba);

	host->can_queue = hba->nutrs;
	host->cmd_per_lun = hba->nutrs;
	host->max_id = UFSHCD_MAX_ID;
	host->max_lun = UFS_MAX_LUNS;
	host->max_channel = UFSHCD_MAX_CHANNEL;
	host->unique_id = host->host_no;
	host->max_cmd_len = UFS_CDB_SIZE;

	hba->max_pwr_info.is_valid = false;

	/* Initialize work queues */
	snprintf(eh_wq_name, sizeof(eh_wq_name), "ufs_eh_wq_%d",
		 hba->host->host_no);
	hba->eh_wq = create_singlethread_workqueue(eh_wq_name);
	if (!hba->eh_wq) {
		dev_err(hba->dev, "%s: failed to create eh workqueue\n",
				__func__);
		err = -ENOMEM;
		goto out_disable;
	}
	INIT_WORK(&hba->eh_work, ufshcd_err_handler);
	INIT_WORK(&hba->eeh_work, ufshcd_exception_event_handler);

	sema_init(&hba->eh_sem, 1);

	/* Initialize UIC command mutex */
	mutex_init(&hba->uic_cmd_mutex);

	/* Initialize mutex for device management commands */
	mutex_init(&hba->dev_cmd.lock);

	init_rwsem(&hba->clk_scaling_lock);

	ufshcd_init_clk_gating(hba);

	ufshcd_init_clk_scaling(hba);

	/*
	 * In order to avoid any spurious interrupt immediately after
	 * registering UFS controller interrupt handler, clear any pending UFS
	 * interrupt status and disable all the UFS interrupts.
	 */
	ufshcd_writel(hba, ufshcd_readl(hba, REG_INTERRUPT_STATUS),
		      REG_INTERRUPT_STATUS);
	ufshcd_writel(hba, 0, REG_INTERRUPT_ENABLE);
	/*
	 * Make sure that UFS interrupts are disabled and any pending interrupt
	 * status is cleared before registering UFS interrupt handler.
	 */
	mb();

	/* IRQ registration */
	err = devm_request_irq(dev, irq, ufshcd_intr, IRQF_SHARED, UFSHCD, hba);
	if (err) {
		dev_err(hba->dev, "request irq failed\n");
		goto exit_gating;
	} else {
		hba->is_irq_enabled = true;
	}

	err = scsi_add_host(host, hba->dev);
	if (err) {
		dev_err(hba->dev, "scsi_add_host failed\n");
		goto exit_gating;
	}

	hba->cmd_queue = blk_mq_init_queue(&hba->host->tag_set);
	if (IS_ERR(hba->cmd_queue)) {
		err = PTR_ERR(hba->cmd_queue);
		goto out_remove_scsi_host;
	}

	hba->tmf_tag_set = (struct blk_mq_tag_set) {
		.nr_hw_queues	= 1,
		.queue_depth	= hba->nutmrs,
		.ops		= &ufshcd_tmf_ops,
		.flags		= BLK_MQ_F_NO_SCHED,
	};
	err = blk_mq_alloc_tag_set(&hba->tmf_tag_set);
	if (err < 0)
		goto free_cmd_queue;
	hba->tmf_queue = blk_mq_init_queue(&hba->tmf_tag_set);
	if (IS_ERR(hba->tmf_queue)) {
		err = PTR_ERR(hba->tmf_queue);
		goto free_tmf_tag_set;
	}

	/* Reset the attached device */
	ufshcd_device_reset(hba);

	ufshcd_init_crypto(hba);

	/* Host controller enable */
	err = ufshcd_hba_enable(hba);
	if (err) {
		dev_err(hba->dev, "Host controller enable failed\n");
		ufshcd_print_evt_hist(hba);
		ufshcd_print_host_state(hba);
		goto free_tmf_queue;
	}

	/*
	 * Set the default power management level for runtime and system PM.
	 * Default power saving mode is to keep UFS link in Hibern8 state
	 * and UFS device in sleep state.
	 */
	hba->rpm_lvl = ufs_get_desired_pm_lvl_for_dev_link_state(
						UFS_SLEEP_PWR_MODE,
						UIC_LINK_HIBERN8_STATE);
	hba->spm_lvl = ufs_get_desired_pm_lvl_for_dev_link_state(
						UFS_SLEEP_PWR_MODE,
						UIC_LINK_HIBERN8_STATE);

	INIT_DELAYED_WORK(&hba->rpm_dev_flush_recheck_work,
			  ufshcd_rpm_dev_flush_recheck_work);

	/* Set the default auto-hiberate idle timer value to 150 ms */
	if (ufshcd_is_auto_hibern8_supported(hba) && !hba->ahit) {
		hba->ahit = FIELD_PREP(UFSHCI_AHIBERN8_TIMER_MASK, 150) |
			    FIELD_PREP(UFSHCI_AHIBERN8_SCALE_MASK, 3);
	}

	/* Hold auto suspend until async scan completes */
	pm_runtime_get_sync(dev);
	atomic_set(&hba->scsi_block_reqs_cnt, 0);
	/*
	 * We are assuming that device wasn't put in sleep/power-down
	 * state exclusively during the boot stage before kernel.
	 * This assumption helps avoid doing link startup twice during
	 * ufshcd_probe_hba().
	 */
	ufshcd_set_ufs_dev_active(hba);

	async_schedule(ufshcd_async_scan, hba);
	ufs_sysfs_add_nodes(hba->dev);

	return 0;

free_tmf_queue:
	blk_cleanup_queue(hba->tmf_queue);
free_tmf_tag_set:
	blk_mq_free_tag_set(&hba->tmf_tag_set);
free_cmd_queue:
	blk_cleanup_queue(hba->cmd_queue);
out_remove_scsi_host:
	scsi_remove_host(hba->host);
exit_gating:
	ufshcd_exit_clk_scaling(hba);
	ufshcd_exit_clk_gating(hba);
	destroy_workqueue(hba->eh_wq);
out_disable:
	hba->is_irq_enabled = false;
	ufshcd_hba_exit(hba);
out_error:
	return err;
}
EXPORT_SYMBOL_GPL(ufshcd_init);

MODULE_AUTHOR("Santosh Yaragnavi <santosh.sy@samsung.com>");
MODULE_AUTHOR("Vinayak Holikatti <h.vinayak@samsung.com>");
MODULE_DESCRIPTION("Generic UFS host controller driver Core");
MODULE_LICENSE("GPL");
MODULE_VERSION(UFSHCD_DRIVER_VERSION);<|MERGE_RESOLUTION|>--- conflicted
+++ resolved
@@ -419,7 +419,6 @@
 	int i;
 	bool found = false;
 	struct ufs_event_hist *e;
-<<<<<<< HEAD
 
 	if (id >= UFS_EVT_CNT)
 		return;
@@ -429,17 +428,6 @@
 	for (i = 0; i < UFS_EVENT_HIST_LENGTH; i++) {
 		int p = (i + e->pos) % UFS_EVENT_HIST_LENGTH;
 
-=======
-
-	if (id >= UFS_EVT_CNT)
-		return;
-
-	e = &hba->ufs_stats.event[id];
-
-	for (i = 0; i < UFS_EVENT_HIST_LENGTH; i++) {
-		int p = (i + e->pos) % UFS_EVENT_HIST_LENGTH;
-
->>>>>>> 6ee1d745
 		if (e->tstamp[p] == 0)
 			continue;
 		dev_err(hba->dev, "%s[%d] = 0x%x at %lld us\n", err_name, p,
@@ -6016,12 +6004,9 @@
 	ufshcd_scsi_unblock_requests(hba);
 	ufshcd_err_handling_unprepare(hba);
 	up(&hba->eh_sem);
-<<<<<<< HEAD
-=======
 
 	if (!err && needs_reset)
 		ufshcd_clear_ua_wluns(hba);
->>>>>>> 6ee1d745
 }
 
 /**
@@ -7944,8 +7929,6 @@
 		pm_runtime_put_sync(hba->dev);
 		ufshcd_exit_clk_scaling(hba);
 		ufshcd_hba_exit(hba);
-	} else {
-		ufshcd_clear_ua_wluns(hba);
 	}
 }
 
@@ -8734,11 +8717,6 @@
 		}
 	}
 
-<<<<<<< HEAD
-	flush_work(&hba->eeh_work);
-
-=======
->>>>>>> 6ee1d745
 	/*
 	 * In the case of DeepSleep, the device is expected to remain powered
 	 * with the link off, so do not check for bkops.
@@ -8787,11 +8765,7 @@
 	 * further below.
 	 */
 	if (ufshcd_is_ufs_dev_deepsleep(hba)) {
-<<<<<<< HEAD
-		ufshcd_vops_device_reset(hba);
-=======
 		ufshcd_device_reset(hba);
->>>>>>> 6ee1d745
 		WARN_ON(!ufshcd_is_link_off(hba));
 	}
 	if (ufshcd_is_link_hibern8(hba) && !ufshcd_uic_hibern8_exit(hba))
@@ -8801,11 +8775,7 @@
 set_dev_active:
 	/* Can also get here needing to exit DeepSleep */
 	if (ufshcd_is_ufs_dev_deepsleep(hba)) {
-<<<<<<< HEAD
-		ufshcd_vops_device_reset(hba);
-=======
 		ufshcd_device_reset(hba);
->>>>>>> 6ee1d745
 		ufshcd_host_reset_and_restore(hba);
 	}
 	if (!ufshcd_set_dev_pwr_mode(hba, UFS_ACTIVE_PWR_MODE))

--- conflicted
+++ resolved
@@ -478,14 +478,6 @@
 				const struct dpaa2_fd *fd,
 				int nb)
 {
-<<<<<<< HEAD
-	int i;
-	struct qbman_eq_desc ed[32];
-
-	d = service_select(d);
-	if (!d)
-		return -ENODEV;
-=======
 	struct qbman_eq_desc *ed;
 	int i, ret;
 
@@ -498,7 +490,6 @@
 		ret = -ENODEV;
 		goto out;
 	}
->>>>>>> 358c7c61
 
 	for (i = 0; i < nb; i++) {
 		qbman_eq_desc_clear(&ed[i]);
@@ -506,14 +497,10 @@
 		qbman_eq_desc_set_fq(&ed[i], fqid[i]);
 	}
 
-<<<<<<< HEAD
-	return qbman_swp_enqueue_multiple_desc(d->swp, &ed[0], fd, nb);
-=======
 	ret = qbman_swp_enqueue_multiple_desc(d->swp, &ed[0], fd, nb);
 out:
 	kfree(ed);
 	return ret;
->>>>>>> 358c7c61
 }
 EXPORT_SYMBOL(dpaa2_io_service_enqueue_multiple_desc_fq);
 

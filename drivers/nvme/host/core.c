--- conflicted
+++ resolved
@@ -1257,13 +1257,9 @@
 		return 0;
 	}
 
-	effects |= nvme_known_admin_effects(opcode);
 	if (ctrl->effects)
 		effects = le32_to_cpu(ctrl->effects->acs[opcode]);
-<<<<<<< HEAD
-=======
 	effects |= nvme_known_admin_effects(opcode);
->>>>>>> 4b972a01
 
 	/*
 	 * For simplicity, IO to all namespaces is quiesced even if the command
@@ -2368,15 +2364,9 @@
 		struct nvme_ctrl *ctrl, struct nvme_id_ctrl *id)
 {
 	struct nvme_ctrl *tmp;
-<<<<<<< HEAD
 
 	lockdep_assert_held(&nvme_subsystems_lock);
 
-=======
-
-	lockdep_assert_held(&nvme_subsystems_lock);
-
->>>>>>> 4b972a01
 	list_for_each_entry(tmp, &subsys->ctrls, subsys_entry) {
 		if (ctrl->state == NVME_CTRL_DELETING ||
 		    ctrl->state == NVME_CTRL_DEAD)
@@ -2586,10 +2576,7 @@
 
 	ctrl->oacs = le16_to_cpu(id->oacs);
 	ctrl->oncs = le16_to_cpu(id->oncs);
-<<<<<<< HEAD
-=======
 	ctrl->mtfa = le16_to_cpu(id->mtfa);
->>>>>>> 4b972a01
 	ctrl->oaes = le32_to_cpu(id->oaes);
 	atomic_set(&ctrl->abort_limit, id->acl + 1);
 	ctrl->vwc = id->vwc;
@@ -3915,8 +3902,6 @@
 }
 EXPORT_SYMBOL_GPL(nvme_start_queues);
 
-<<<<<<< HEAD
-=======
 
 void nvme_sync_queues(struct nvme_ctrl *ctrl)
 {
@@ -3929,7 +3914,6 @@
 }
 EXPORT_SYMBOL_GPL(nvme_sync_queues);
 
->>>>>>> 4b972a01
 /*
  * Check we didn't inadvertently grow the command structure sizes:
  */

--- conflicted
+++ resolved
@@ -142,8 +142,6 @@
 };
 
 /**
-<<<<<<< HEAD
-=======
  * winbond_nor_write_ear() - Write Extended Address Register.
  * @nor:	pointer to 'struct spi_nor'.
  * @ear:	value to write to the Extended Address Register.
@@ -175,7 +173,6 @@
 }
 
 /**
->>>>>>> 88084a3d
  * winbond_nor_set_4byte_addr_mode() - Set 4-byte address mode for Winbond
  * flashes.
  * @nor:	pointer to 'struct spi_nor'.

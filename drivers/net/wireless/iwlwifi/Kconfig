--- conflicted
+++ resolved
@@ -51,10 +51,6 @@
 
 config IWLDVM
 	tristate "Intel Wireless WiFi DVM Firmware support"
-<<<<<<< HEAD
-	depends on m
-=======
->>>>>>> 9e82bf01
 	default IWLWIFI
 	help
 	  This is the driver that supports the DVM firmware which is
@@ -63,10 +59,6 @@
 
 config IWLMVM
 	tristate "Intel Wireless WiFi MVM Firmware support"
-<<<<<<< HEAD
-	depends on m
-=======
->>>>>>> 9e82bf01
 	help
 	  This is the driver that supports the MVM firmware which is
 	  currently only available for 7260 and 3160 devices.
